/*
 * Copyright (c) 2002-2022 Gargoyle Software Inc.
 *
 * Licensed under the Apache License, Version 2.0 (the "License");
 * you may not use this file except in compliance with the License.
 * You may obtain a copy of the License at
 * https://www.apache.org/licenses/LICENSE-2.0
 *
 * Unless required by applicable law or agreed to in writing, software
 * distributed under the License is distributed on an "AS IS" BASIS,
 * WITHOUT WARRANTIES OR CONDITIONS OF ANY KIND, either express or implied.
 * See the License for the specific language governing permissions and
 * limitations under the License.
 */
package com.gargoylesoftware.htmlunit;

import static org.junit.Assert.fail;

import java.io.BufferedInputStream;
import java.io.ByteArrayInputStream;
import java.io.ByteArrayOutputStream;
import java.io.File;
import java.io.IOException;
import java.io.InputStream;
import java.io.Writer;
import java.lang.reflect.Field;
import java.lang.reflect.Method;
import java.net.URL;
import java.util.ArrayList;
import java.util.HashMap;
import java.util.List;
import java.util.Map;

import javax.servlet.Servlet;
import javax.servlet.ServletException;
import javax.servlet.http.HttpServlet;
import javax.servlet.http.HttpServletRequest;
import javax.servlet.http.HttpServletResponse;

import org.apache.commons.io.IOUtils;
import org.apache.commons.lang3.StringUtils;
<<<<<<< HEAD
import org.apache.hc.client5.http.entity.mime.MultipartEntityBuilder;
import org.apache.hc.client5.http.impl.async.HttpAsyncClientBuilder;
import org.apache.hc.core5.http.ClassicHttpResponse;
import org.apache.hc.core5.http.HttpEntity;
import org.apache.hc.core5.http.HttpResponse;
import org.apache.hc.core5.http.ProtocolVersion;
import org.apache.hc.core5.http.io.entity.StringEntity;
import org.apache.hc.core5.http.message.BasicClassicHttpResponse;
import org.apache.hc.core5.http.message.StatusLine;
import org.apache.logging.log4j.Level;
import org.apache.logging.log4j.LogManager;
import org.apache.logging.log4j.core.Logger;
import org.apache.logging.log4j.core.appender.WriterAppender;
import org.apache.logging.log4j.core.config.Configurator;
import org.apache.logging.log4j.core.layout.PatternLayout;
=======
import org.apache.http.HttpEntity;
import org.apache.http.HttpResponse;
import org.apache.http.ProtocolVersion;
import org.apache.http.StatusLine;
import org.apache.http.entity.StringEntity;
import org.apache.http.entity.mime.MultipartEntityBuilder;
import org.apache.http.impl.client.HttpClientBuilder;
import org.apache.http.message.BasicHttpResponse;
import org.apache.http.message.BasicStatusLine;
>>>>>>> 7f70c14a
import org.junit.Test;
import org.junit.runner.RunWith;

import com.gargoylesoftware.htmlunit.html.HtmlPage;
import com.gargoylesoftware.htmlunit.junit.BrowserRunner;
import com.gargoylesoftware.htmlunit.util.KeyDataPair;
import com.gargoylesoftware.htmlunit.util.MimeType;
import com.gargoylesoftware.htmlunit.util.ServletContentWrapper;

/**
 * Tests methods in {@link HttpWebConnection}.
 *
 * @author David D. Kilzer
 * @author Marc Guillemot
 * @author Ahmed Ashour
 * @author Ronald Brill
 * @author Carsten Steul
 * @author Joerg Werner
 */
@RunWith(BrowserRunner.class)
public class HttpWebConnectionTest extends WebServerTestCase {

    /**
     * Assert that the two byte arrays are equal.
     * @param expected the expected value
     * @param actual the actual value
     */
    public static void assertEquals(final byte[] expected, final byte[] actual) {
        assertEquals(null, expected, actual, expected.length);
    }

    /**
     * Assert that the two byte arrays are equal.
     * @param message the message to display on failure
     * @param expected the expected value
     * @param actual the actual value
     * @param length How many characters at the beginning of each byte array will be compared
     */
    public static void assertEquals(
            final String message, final byte[] expected, final byte[] actual, final int length) {
        if (expected == null && actual == null) {
            return;
        }
        if (expected == null || expected.length < length) {
            fail(message);
        }
        if (actual == null || actual.length < length) {
            fail(message);
        }
        for (int i = 0; i < length; i++) {
            assertEquals(message, expected[i], actual[i]);
        }
    }

    /**
     * Assert that the two input streams are the same.
     * @param expected the expected value
     * @param actual the actual value
     * @throws IOException if an IO problem occurs during comparison
     */
    public static void assertEquals(final InputStream expected, final InputStream actual) throws IOException {
        assertEquals(null, expected, actual);
    }

    /**
     * Assert that the two input streams are the same.
     * @param message the message to display on failure
     * @param expected the expected value
     * @param actual the actual value
     * @throws IOException if an IO problem occurs during comparison
     */
    public static void assertEquals(final String message, final InputStream expected,
            final InputStream actual) throws IOException {

        if (expected == null && actual == null) {
            return;
        }

        if (expected == null || actual == null) {
            try {
                fail(message);
            }
            finally {
                try {
                    if (expected != null) {
                        expected.close();
                    }
                }
                finally {
                    if (actual != null) {
                        actual.close();
                    }
                }
            }
        }

        try (InputStream expectedBuf = new BufferedInputStream(expected)) {
            try (InputStream actualBuf = new BufferedInputStream(actual)) {

                final byte[] expectedArray = new byte[2048];
                final byte[] actualArray = new byte[2048];

                int expectedLength = expectedBuf.read(expectedArray);
                while (true) {

                    final int actualLength = actualBuf.read(actualArray);
                    assertEquals(message, expectedLength, actualLength);

                    if (expectedLength == -1) {
                        break;
                    }

                    assertEquals(message, expectedArray, actualArray, expectedLength);
                    expectedLength = expectedBuf.read(expectedArray);
                }
            }
        }
    }

    /**
     * Tests creation of a web response.
     * @throws Exception if the test fails
     */
    @Test
    public void makeWebResponse() throws Exception {
        final URL url = new URL("http://htmlunit.sourceforge.net/");
        final String content = "<html><head></head><body></body></html>";
        final DownloadedContent downloadedContent = new DownloadedContent.InMemory(content.getBytes());
        final long loadTime = 500L;

        final ProtocolVersion protocolVersion = new ProtocolVersion("HTTP", 1, 0);
        final StatusLine statusLine = new StatusLine(protocolVersion, WebResponse.OK, null);
        final ClassicHttpResponse httpResponse = new BasicClassicHttpResponse(WebResponse.OK);

        final HttpEntity responseEntity = new StringEntity(content);
        httpResponse.setEntity(responseEntity);

        final HttpWebConnection connection = new HttpWebConnection(getWebClient());
        final Method method = connection.getClass().getDeclaredMethod("makeWebResponse",
                HttpResponse.class, WebRequest.class, DownloadedContent.class, long.class);
        method.setAccessible(true);
        final WebResponse response = (WebResponse) method.invoke(connection,
                httpResponse, new WebRequest(url), downloadedContent, new Long(loadTime));

        assertEquals(WebResponse.OK, response.getStatusCode());
        assertEquals(url, response.getWebRequest().getUrl());
        assertEquals(loadTime, response.getLoadTime());
        assertEquals(content, response.getContentAsString());
        assertEquals(content.getBytes(), IOUtils.toByteArray(response.getContentAsStream()));
        assertEquals(new ByteArrayInputStream(content.getBytes()), response.getContentAsStream());
    }

    /**
     * Tests Jetty.
     * @throws Exception on failure
     */
    @Test
    public void jettyProofOfConcept() throws Exception {
        startWebServer("./");

        final WebClient client = getWebClient();
        final Page page = client.getPage(URL_FIRST + "src/test/resources/event_coordinates.html");
        final WebConnection defaultConnection = client.getWebConnection();
        assertTrue(
                "HttpWebConnection should be the default",
                HttpWebConnection.class.isInstance(defaultConnection));
        assertTrue("Response should be valid HTML", HtmlPage.class.isInstance(page));
    }

    /**
     * Test for feature request 1438216: HttpWebConnection should allow extension to create the HttpClient.
     * @throws Exception if the test fails
     */
    @Test
    public void designedForExtension() throws Exception {
        startWebServer("./");

        final WebClient webClient = getWebClient();
        final boolean[] tabCalled = {false};
        final WebConnection myWebConnection = new HttpWebConnection(webClient) {
            @Override
            protected HttpAsyncClientBuilder createHttpClientBuilder() {
                tabCalled[0] = true;

                final HttpAsyncClientBuilder builder = HttpAsyncClientBuilder.create();
                builder.setConnectionManagerShared(true);
                return builder;
            }
        };

        webClient.setWebConnection(myWebConnection);
        webClient.getPage(URL_FIRST + "LICENSE.txt");
        assertTrue("createHttpClient has not been called", tabCalled[0]);
    }

    /**
     * Test that the HttpClient is reinitialised after being shutdown.
     * @throws Exception if the test fails
     */
    @Test
    public void reinitialiseAfterClosing() throws Exception {
        startWebServer("./");

        final WebClient webClient = getWebClient();
        try (HttpWebConnection webConnection = new HttpWebConnection(webClient)) {
            webClient.setWebConnection(webConnection);
            webClient.getPage(URL_FIRST + "LICENSE.txt");
            webConnection.close();
            webClient.getPage(URL_FIRST + "pom.xml");
        }
    }

    /**
     * Test that the right file part is built for a file that doesn't exist.
     * @throws Exception if the test fails
     */
    @Test
    public void buildFilePart() throws Exception {
        final String encoding = "ISO8859-1";
        final KeyDataPair pair = new KeyDataPair("myFile", new File("this/doesnt_exist.txt"), "something",
                MimeType.TEXT_PLAIN, encoding);
        final MultipartEntityBuilder builder = MultipartEntityBuilder.create().setLaxMode();
        try (HttpWebConnection webConnection = new HttpWebConnection(getWebClient())) {
            webConnection.buildFilePart(pair, builder);
        }
        final ByteArrayOutputStream baos = new ByteArrayOutputStream();
        builder.build().writeTo(baos);
        final String part = baos.toString(encoding);

        final String expected = "--(.*)\r\n"
                + "Content-Disposition: form-data; name=\"myFile\"; filename=\"doesnt_exist.txt\"\r\n"
                + "Content-Type: text/plain\r\n"
                + "\r\n"
                + "\r\n"
                + "--\\1--\r\n";
        assertTrue(part, part.matches(expected));
    }

    /**
     * @throws Exception on failure
     */
    @Test
    public void unicode() throws Exception {
        startWebServer("./");
        final WebClient client = getWebClient();
        client.getPage(URL_FIRST + "src/test/resources/event_coordinates.html?param=\u00F6");
    }

    /**
     * @throws Exception if an error occurs
     */
    @Test
    public void emptyPut() throws Exception {
        final Map<String, Class<? extends Servlet>> servlets = new HashMap<>();
        servlets.put("/test", EmptyPutServlet.class);
        startWebServer("./", null, servlets);

        final String[] expectedAlerts = {"1"};
        final WebClient client = getWebClient();
        client.setAjaxController(new NicelyResynchronizingAjaxController());
        final List<String> collectedAlerts = new ArrayList<>();
        client.setAlertHandler(new CollectingAlertHandler(collectedAlerts));

        assertEquals(0, client.getCookieManager().getCookies().size());
        client.getPage(URL_FIRST + "test");
        assertEquals(expectedAlerts, collectedAlerts);
        assertEquals(1, client.getCookieManager().getCookies().size());
    }

    /**
     * Servlet for {@link #emptyPut()}.
     */
    public static class EmptyPutServlet extends ServletContentWrapper {
        /** Constructor. */
        public EmptyPutServlet() {
            super("<html>\n"
                + "<head>\n"
                + "  <script>\n"
                + "    function test() {\n"
                + "      var xhr = window.ActiveXObject?new ActiveXObject('Microsoft.XMLHTTP'):new XMLHttpRequest();\n"
                + "      xhr.open('PUT', '" + URL_FIRST + "test" + "', true);\n"
                + "      xhr.send();\n"
                + "      alert(1);\n"
                + "    }\n"
                + "  </script>\n"
                + "</head>\n"
                + "<body onload='test()'></body>\n"
                + "</html>");
        }

        @Override
        protected void doGet(final HttpServletRequest request,
                final HttpServletResponse response)
            throws ServletException, IOException {
            request.getSession().setAttribute("trigger", "session");
            super.doGet(request, response);
        }
    }

    /**
     * @throws Exception if the test fails
     */
    @Test
    public void cookiesEnabledAfterDisable() throws Exception {
        final Map<String, Class<? extends Servlet>> servlets = new HashMap<>();
        servlets.put("/test1", Cookie1Servlet.class);
        servlets.put("/test2", Cookie2Servlet.class);
        startWebServer("./", null, servlets);

        final WebClient client = getWebClient();

        client.getCookieManager().setCookiesEnabled(false);
        HtmlPage page = client.getPage(URL_FIRST + "test1");
        assertTrue(page.asNormalizedText().contains("No Cookies"));

        client.getCookieManager().setCookiesEnabled(true);
        page = client.getPage(URL_FIRST + "test1");
        assertTrue(page.asNormalizedText().contains("key1=value1"));
    }

    /**
     * Servlet for {@link #cookiesEnabledAfterDisable()}.
     */
    public static class Cookie1Servlet extends HttpServlet {

        /**
         * {@inheritDoc}
         */
        @Override
        protected void doGet(final HttpServletRequest request, final HttpServletResponse response) throws IOException {
            response.addCookie(new javax.servlet.http.Cookie("key1", "value1"));
            response.setStatus(HttpServletResponse.SC_MOVED_TEMPORARILY);
            final String location = request.getRequestURL().toString().replace("test1", "test2");
            response.setHeader("Location", location);
        }
    }

    /**
     * Servlet for {@link #cookiesEnabledAfterDisable()}.
     */
    public static class Cookie2Servlet extends HttpServlet {

        /**
         * {@inheritDoc}
         */
        @Override
        protected void doGet(final HttpServletRequest request, final HttpServletResponse response) throws IOException {
            response.setContentType(MimeType.TEXT_HTML);
            final Writer writer = response.getWriter();
            if (request.getCookies() == null || request.getCookies().length == 0) {
                writer.write("No Cookies");
            }
            else {
                for (final javax.servlet.http.Cookie c : request.getCookies()) {
                    writer.write(c.getName() + '=' + c.getValue());
                }
            }
        }
    }

    /**
     * @throws Exception if the test fails
     */
    @Test
    public void remotePort() throws Exception {
        final Map<String, Class<? extends Servlet>> servlets = new HashMap<>();
        servlets.put("/test", RemotePortServlet.class);
        startWebServer("./", null, servlets);

        final WebClient client = getWebClient();

        String firstPort = null;

        for (int i = 0; i < 5; i++) {
            final HtmlPage page = client.getPage(URL_FIRST + "test");
            final String port = page.asNormalizedText();
            if (firstPort == null) {
                firstPort = port;
            }
            assertEquals(firstPort, port);
        }
    }

    /**
     * Servlet for {@link #remotePort()}.
     */
    public static class RemotePortServlet extends HttpServlet {

        /**
         * {@inheritDoc}
         */
        @Override
        protected void doGet(final HttpServletRequest request, final HttpServletResponse response) throws IOException {
            response.setContentType(MimeType.TEXT_HTML);
            response.getWriter().write(String.valueOf(request.getRemotePort()));
        }
    }

    /**
     * @throws Exception if an error occurs
     */
    @Test
    public void contentLengthSmallerThanContent() throws Exception {
        final Map<String, Class<? extends Servlet>> servlets = new HashMap<>();
        servlets.put("/contentLengthSmallerThanContent", ContentLengthSmallerThanContentServlet.class);
        startWebServer("./", null, servlets);

        final WebClient client = getWebClient();
        final HtmlPage page = client.getPage(URL_FIRST + "contentLengthSmallerThanContent");
        assertEquals("visible text", page.asNormalizedText());
    }

    /**
     * Servlet for {@link #contentLengthSmallerThanContent()}.
     */
    public static class ContentLengthSmallerThanContentServlet extends ServletContentWrapper {

        /** Constructor. */
        public ContentLengthSmallerThanContentServlet() {
            super("<html>\n"
                + "<body>\n"
                + "  <p>visible text</p>\n"
                + "  <p>missing text</p>\n"
                + "</body>\n"
                + "</html>");
        }

        @Override
        protected void doGet(final HttpServletRequest request, final HttpServletResponse response)
            throws IOException, ServletException {
            response.setContentLength(getContent().indexOf("<p>missing text</p>"));
            super.doGet(request, response);
        }
    }

    /**
     * @throws Exception if an error occurs
     */
    @Test
    public void contentLengthSmallerThanContentLargeContent() throws Exception {
        final Map<String, Class<? extends Servlet>> servlets = new HashMap<>();
        servlets.put("/contentLengthSmallerThanContent", ContentLengthSmallerThanContentLargeContentServlet.class);
        startWebServer("./", null, servlets);

        final WebClient client = getWebClient();
        final HtmlPage page = client.getPage(URL_FIRST + "contentLengthSmallerThanContent");
        assertTrue(page.asNormalizedText(), page.asNormalizedText().endsWith("visible text"));
    }

    /**
     * Servlet for {@link #contentLengthSmallerThanContentLargeContent()}.
     */
    public static class ContentLengthSmallerThanContentLargeContentServlet extends ServletContentWrapper {

        /** Constructor. */
        public ContentLengthSmallerThanContentLargeContentServlet() {
            super("<html>\n"
                + "<body>\n"
                + "  <p>"
                + StringUtils.repeat("HtmlUnit  ", 1024 * 1024)
                + "</p>\n"
                + "  <p>visible text</p>\n"
                + "  <p>missing text</p>\n"
                + "</body>\n"
                + "</html>");
        }

        @Override
        protected void doGet(final HttpServletRequest request, final HttpServletResponse response)
            throws IOException, ServletException {
            response.setContentLength(getContent().indexOf("<p>missing text</p>"));
            super.doGet(request, response);
        }
    }

    /**
     * @throws Exception if an error occurs
     */
    @Test
    public void contentLengthLargerThanContent() throws Exception {
        final String response = "HTTP/1.1 200 OK\r\n"
                + "Content-Length: 2000\r\n"
                + "Content-Type: text/html\r\n"
                + "\r\n"
                + "<html><body><p>visible text</p></body></html>";

        try (PrimitiveWebServer primitiveWebServer = new PrimitiveWebServer(null, response, null)) {
            final WebClient client = getWebClient();

            final HtmlPage page = client.getPage("http://localhost:" + primitiveWebServer.getPort());
            assertEquals("visible text", page.asNormalizedText());
        }
    }

    /**
     * Test for bug #1861.
     *
     * @throws Exception if the test fails
     */
    @Test
    public void userAgent() throws Exception {
        final WebClient webClient = getWebClient();
        final HttpWebConnection connection = (HttpWebConnection) webClient.getWebConnection();
        final HttpAsyncClientBuilder builder = connection.getHttpClientBuilder();
        final String userAgent = get(builder, "userAgent");
        assertEquals(webClient.getBrowserVersion().getUserAgent(), userAgent);
    }

    @SuppressWarnings("unchecked")
    private static <T> T get(final Object o, final String fieldName) throws Exception {
        final Field field = o.getClass().getDeclaredField(fieldName);
        field.setAccessible(true);
        return (T) field.get(o);
    }

}<|MERGE_RESOLUTION|>--- conflicted
+++ resolved
@@ -22,6 +22,7 @@
 import java.io.File;
 import java.io.IOException;
 import java.io.InputStream;
+import java.io.StringWriter;
 import java.io.Writer;
 import java.lang.reflect.Field;
 import java.lang.reflect.Method;
@@ -39,7 +40,6 @@
 
 import org.apache.commons.io.IOUtils;
 import org.apache.commons.lang3.StringUtils;
-<<<<<<< HEAD
 import org.apache.hc.client5.http.entity.mime.MultipartEntityBuilder;
 import org.apache.hc.client5.http.impl.async.HttpAsyncClientBuilder;
 import org.apache.hc.core5.http.ClassicHttpResponse;
@@ -55,22 +55,12 @@
 import org.apache.logging.log4j.core.appender.WriterAppender;
 import org.apache.logging.log4j.core.config.Configurator;
 import org.apache.logging.log4j.core.layout.PatternLayout;
-=======
-import org.apache.http.HttpEntity;
-import org.apache.http.HttpResponse;
-import org.apache.http.ProtocolVersion;
-import org.apache.http.StatusLine;
-import org.apache.http.entity.StringEntity;
-import org.apache.http.entity.mime.MultipartEntityBuilder;
-import org.apache.http.impl.client.HttpClientBuilder;
-import org.apache.http.message.BasicHttpResponse;
-import org.apache.http.message.BasicStatusLine;
->>>>>>> 7f70c14a
 import org.junit.Test;
 import org.junit.runner.RunWith;
 
 import com.gargoylesoftware.htmlunit.html.HtmlPage;
 import com.gargoylesoftware.htmlunit.junit.BrowserRunner;
+import com.gargoylesoftware.htmlunit.junit.BrowserRunner.Alerts;
 import com.gargoylesoftware.htmlunit.util.KeyDataPair;
 import com.gargoylesoftware.htmlunit.util.MimeType;
 import com.gargoylesoftware.htmlunit.util.ServletContentWrapper;
@@ -366,6 +356,41 @@
     }
 
     /**
+     * @throws Exception if an error occurs
+     */
+    @Test
+    @Alerts(DEFAULT = "Host",
+            IE = {})
+    public void hostHeaderFirst() throws Exception {
+        final Logger logger = (Logger) LogManager.getLogger("org.apache.http.headers");
+        final Level oldLevel = logger.getLevel();
+        Configurator.setLevel(logger.getName(), Level.DEBUG);
+
+        final StringWriter stringWriter = new StringWriter();
+        final PatternLayout layout = PatternLayout.newBuilder().withPattern("%msg%n").build();
+
+        final WriterAppender writerAppender = WriterAppender.newBuilder().setName("writeLogger").setTarget(stringWriter)
+                .setLayout(layout).build();
+        writerAppender.start();
+
+        logger.addAppender(writerAppender);
+        try {
+            startWebServer("./");
+
+            final WebClient webClient = getWebClient();
+            webClient.getPage(URL_FIRST + "LICENSE.txt");
+            final String[] messages = StringUtils.split(stringWriter.toString(), "\n");
+            for (int i = 0; i < getExpectedAlerts().length; i++) {
+                assertTrue(messages[i + 1].contains(getExpectedAlerts()[i]));
+            }
+        }
+        finally {
+            logger.removeAppender(writerAppender);
+            Configurator.setLevel(logger.getName(), oldLevel);
+        }
+    }
+
+    /**
      * @throws Exception if the test fails
      */
     @Test
