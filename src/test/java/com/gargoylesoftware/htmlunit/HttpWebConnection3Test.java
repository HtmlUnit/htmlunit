/*
 * Copyright (c) 2002-2022 Gargoyle Software Inc.
 *
 * Licensed under the Apache License, Version 2.0 (the "License");
 * you may not use this file except in compliance with the License.
 * You may obtain a copy of the License at
 * https://www.apache.org/licenses/LICENSE-2.0
 *
 * Unless required by applicable law or agreed to in writing, software
 * distributed under the License is distributed on an "AS IS" BASIS,
 * WITHOUT WARRANTIES OR CONDITIONS OF ANY KIND, either express or implied.
 * See the License for the specific language governing permissions and
 * limitations under the License.
 */
package com.gargoylesoftware.htmlunit;

import static org.junit.Assert.fail;

import java.net.URL;
import java.net.URLEncoder;
import java.nio.charset.Charset;
import java.time.Duration;
import java.util.Arrays;

import org.apache.commons.lang3.StringUtils;
import org.junit.Test;
import org.junit.runner.RunWith;
import org.openqa.selenium.By;
import org.openqa.selenium.WebDriver;
import org.openqa.selenium.support.ui.ExpectedCondition;
import org.openqa.selenium.support.ui.Wait;
import org.openqa.selenium.support.ui.WebDriverWait;

import com.gargoylesoftware.htmlunit.junit.BrowserRunner;
import com.gargoylesoftware.htmlunit.junit.BrowserRunner.Alerts;
import com.gargoylesoftware.htmlunit.junit.BrowserRunner.HtmlUnitNYI;
import com.gargoylesoftware.htmlunit.junit.BrowserRunner.NotYetImplemented;
import com.gargoylesoftware.htmlunit.junit.BrowserRunner.OS;

/**
 * Tests using the {@link PrimitiveWebServer}.
 *
 * @author Ahmed Ashour
 * @author Ronald Brill
 */
@RunWith(BrowserRunner.class)
public class HttpWebConnection3Test extends WebDriverTestCase {

    /**
     * @throws Exception if the test fails
     */
    @Test
    @Alerts(DEFAULT = {HttpHeader.HOST, HttpHeader.CONNECTION, HttpHeader.SEC_CH_UA, HttpHeader.SEC_CH_UA_MOBILE,
                       HttpHeader.SEC_CH_UA_PLATFORM,
                       HttpHeader.UPGRADE_INSECURE_REQUESTS, HttpHeader.USER_AGENT, HttpHeader.ACCEPT,
                       HttpHeader.SEC_FETCH_SITE, HttpHeader.SEC_FETCH_MODE, HttpHeader.SEC_FETCH_USER,
                       HttpHeader.SEC_FETCH_DEST, HttpHeader.ACCEPT_ENCODING, HttpHeader.ACCEPT_LANGUAGE},
            FF = {HttpHeader.HOST, HttpHeader.USER_AGENT, HttpHeader.ACCEPT, HttpHeader.ACCEPT_LANGUAGE,
                  HttpHeader.ACCEPT_ENCODING, HttpHeader.CONNECTION, HttpHeader.UPGRADE_INSECURE_REQUESTS,
                  HttpHeader.SEC_FETCH_DEST, HttpHeader.SEC_FETCH_MODE, HttpHeader.SEC_FETCH_SITE,
                  HttpHeader.SEC_FETCH_USER},
            FF_ESR = {HttpHeader.HOST, HttpHeader.USER_AGENT, HttpHeader.ACCEPT, HttpHeader.ACCEPT_LANGUAGE,
                      HttpHeader.ACCEPT_ENCODING, HttpHeader.CONNECTION, HttpHeader.UPGRADE_INSECURE_REQUESTS,
                      HttpHeader.SEC_FETCH_DEST, HttpHeader.SEC_FETCH_MODE, HttpHeader.SEC_FETCH_SITE,
                      HttpHeader.SEC_FETCH_USER},
            IE = {HttpHeader.ACCEPT, HttpHeader.ACCEPT_LANGUAGE, HttpHeader.USER_AGENT,
                  HttpHeader.ACCEPT_ENCODING, HttpHeader.HOST, HttpHeader.CONNECTION})
    public void headers() throws Exception {
        final String response = "HTTP/1.1 200 OK\r\n"
            + "Content-Length: 2\r\n"
            + "Content-Type: text/plain\r\n"
            + "\r\n"
            + "Hi";

        shutDownAll();
        try (PrimitiveWebServer primitiveWebServer = new PrimitiveWebServer(null, response, null)) {
            final WebDriver driver = getWebDriver();

            driver.get("http://localhost:" + primitiveWebServer.getPort());
            final String request = primitiveWebServer.getRequests().get(0);
            final String[] headers = request.split("\\r\\n");
            final String[] result = new String[headers.length - 1];
            for (int i = 0; i < result.length; i++) {
                final String header = headers[i + 1];
                result[i] = header.substring(0, header.indexOf(':'));
            }
            assertEquals(Arrays.asList(getExpectedAlerts()).toString(), Arrays.asList(result).toString());
        }
    }

    /**
     * @throws Exception if the test fails
     */
    @Test
    @Alerts(DEFAULT = {HttpHeader.HOST, HttpHeader.CONNECTION,
                       HttpHeader.SEC_CH_UA, HttpHeader.SEC_CH_UA_MOBILE,
                       HttpHeader.SEC_CH_UA_PLATFORM,
                       HttpHeader.UPGRADE_INSECURE_REQUESTS,
                       HttpHeader.USER_AGENT, HttpHeader.ACCEPT, HttpHeader.SEC_FETCH_SITE,
                       HttpHeader.SEC_FETCH_MODE, HttpHeader.SEC_FETCH_USER, HttpHeader.SEC_FETCH_DEST,
                       HttpHeader.REFERER, HttpHeader.ACCEPT_ENCODING, HttpHeader.ACCEPT_LANGUAGE,
                       HttpHeader.COOKIE},
            FF = {HttpHeader.HOST, HttpHeader.USER_AGENT, HttpHeader.ACCEPT, HttpHeader.ACCEPT_LANGUAGE,
                  HttpHeader.ACCEPT_ENCODING, HttpHeader.REFERER, HttpHeader.CONNECTION, HttpHeader.COOKIE,
                  HttpHeader.UPGRADE_INSECURE_REQUESTS, HttpHeader.SEC_FETCH_DEST, HttpHeader.SEC_FETCH_MODE,
                  HttpHeader.SEC_FETCH_SITE, HttpHeader.SEC_FETCH_USER},
            FF_ESR = {HttpHeader.HOST, HttpHeader.USER_AGENT, HttpHeader.ACCEPT, HttpHeader.ACCEPT_LANGUAGE,
                      HttpHeader.ACCEPT_ENCODING, HttpHeader.REFERER, HttpHeader.CONNECTION, HttpHeader.COOKIE,
                      HttpHeader.UPGRADE_INSECURE_REQUESTS, HttpHeader.SEC_FETCH_DEST, HttpHeader.SEC_FETCH_MODE,
                      HttpHeader.SEC_FETCH_SITE, HttpHeader.SEC_FETCH_USER},
            IE = {HttpHeader.ACCEPT, HttpHeader.REFERER, HttpHeader.ACCEPT_LANGUAGE, HttpHeader.USER_AGENT,
                  HttpHeader.ACCEPT_ENCODING, HttpHeader.HOST, HttpHeader.CONNECTION,
                  HttpHeader.COOKIE})
    public void headers_cookie_referer() throws Exception {
        final String htmlResponse = "<a href='2.html'>Click me</a>";
        final String response = "HTTP/1.1 200 OK\r\n"
            + "Content-Length: " + htmlResponse.length() + "\r\n"
            + "Content-Type: text/html\r\n"
            + "Set-Cookie: name=value\r\n"
            + "\r\n"
            + htmlResponse;

        shutDownAll();
        try (PrimitiveWebServer primitiveWebServer = new PrimitiveWebServer(null, response, null)) {
            final WebDriver driver = getWebDriver();

            driver.get("http://localhost:" + primitiveWebServer.getPort());
            driver.findElement(By.linkText("Click me")).click();

            final Wait<WebDriver> wait = new WebDriverWait(driver, Duration.ofSeconds(5));
            wait.until(currentUrlContains("2.html"));

            int index = 1;
            String request;
            do {
                request = primitiveWebServer.getRequests().get(index++);
            }
            while (request.contains("/favicon.ico"));

            final String[] headers = request.split("\\r\\n");
            final String[] result = new String[headers.length - 1];
            for (int i = 0; i < result.length; i++) {
                final String header = headers[i + 1];
                result[i] = header.substring(0, header.indexOf(':'));
            }
            assertEquals(Arrays.asList(getExpectedAlerts()).toString(), Arrays.asList(result).toString());
        }
    }

    /**
     * @throws Exception if the test fails
     */
    @Test
    @Alerts(DEFAULT = "gzip, deflate, br",
            IE = "gzip, deflate")
    public void acceptEncoding() throws Exception {
        final String response = "HTTP/1.1 200 OK\r\n"
            + "Content-Length: 2\r\n"
            + "Content-Type: text/plain\r\n"
            + "\r\n"
            + "Hi";

        shutDownAll();
        try (PrimitiveWebServer primitiveWebServer = new PrimitiveWebServer(null, response, null)) {
            final WebDriver driver = getWebDriver();

            driver.get("http://localhost:" + primitiveWebServer.getPort());
            final String request = primitiveWebServer.getRequests().get(0);
            final String[] headers = request.split("\\r\\n");
            for (int i = 0; i < headers.length; i++) {
                final String header = headers[i];
                if (StringUtils.startsWithIgnoreCase(header, HttpHeader.ACCEPT_ENCODING_LC)) {
                    final String value = header.substring(header.indexOf(':') + 1);
                    assertEquals(getExpectedAlerts()[0], value.trim());
                    return;
                }
            }
            fail("No accept-encoding header found.");
        }
    }

    /**
     * An expectation for checking that the current url contains a case-sensitive substring.
     *
     * @param url the fragment of url expected
     * @return true when the url matches, false otherwise
     */
    public static ExpectedCondition<Boolean> currentUrlContains(final String url) {
        return new ExpectedCondition<Boolean>() {
            @Override
            public Boolean apply(final WebDriver driver) {
                final String currentUrl = driver.getCurrentUrl();
                return currentUrl != null && currentUrl.contains(url);
            }
        };
    }

    /**
     * Test for bug #1898.
     *
     * @throws Exception if an error occurs
     */
    @Test
    @Alerts("§§URL§§?????")
    // seems to work only when running alone
    public void locationUTF() throws Exception {
        final String url = "http://localhost:" + PORT_PRIMITIVE_SERVER + "/";

        final String response = "HTTP/1.1 302 Found\r\n"
                + "Content-Length: 0\r\n"
                + "Location: " +  url + "\u0623\u0647\u0644\u0627\u064b" + "\r\n"
                + "\r\n";

        final String response2 = "HTTP/1.1 200 OK\r\n"
                + "Content-Length: 2\r\n"
                + "Content-Type: text/html\r\n"
                + "\r\n"
                + "Hi";

        expandExpectedAlertsVariables(new URL(url));

        shutDownAll();
        try (PrimitiveWebServer primitiveWebServer = new PrimitiveWebServer(null, response, response2)) {
            final WebDriver driver = getWebDriver();

            driver.get(url);
            assertEquals(getExpectedAlerts()[0], driver.getCurrentUrl());
            assertTrue(driver.getPageSource().contains("Hi"));

            assertEquals(2, primitiveWebServer.getRequests().size());
        }
    }

    /**
     * Test for bug #1898.
     *
     * @throws Exception if an error occurs
     */
    @Test
    @Alerts("§§URL§§test?%D8%A3%D9%87%D9%84%D8%A7%D9%8B")
    public void locationQueryUTF8Encoded() throws Exception {
        final String url = "http://localhost:" + PORT_PRIMITIVE_SERVER + "/";

        final String response = "HTTP/1.1 302 Found\r\n"
                + "Content-Length: 0\r\n"
                + "Location: "
                    +  url
                    + "test?"
                    + URLEncoder.encode("\u0623\u0647\u0644\u0627\u064b", "UTF-8")
                    + "\r\n"
                + "\r\n";

        final String response2 = "HTTP/1.1 200 OK\r\n"
                + "Content-Length: 2\r\n"
                + "Content-Type: text/html\r\n"
                + "\r\n"
                + "Hi";

        expandExpectedAlertsVariables(new URL(url));

        shutDownAll();
        try (PrimitiveWebServer primitiveWebServer = new PrimitiveWebServer(null, response, response2)) {
            final WebDriver driver = getWebDriver();

            driver.get(url);
            Thread.sleep(DEFAULT_WAIT_TIME);
            assertEquals(getExpectedAlerts()[0], driver.getCurrentUrl());
            assertEquals(2, primitiveWebServer.getRequests().size());
            assertTrue(driver.getPageSource(), driver.getPageSource().contains("Hi"));
        }
    }

    /**
     * Test for bug #1898.
     *
     * @throws Exception if an error occurs
     */
    @Test
    @Alerts("§§URL§§%D8%A3%D9%87%D9%84%D8%A7%D9%8B")
    public void locationUTF8Encoded() throws Exception {
        final String url = "http://localhost:" + PORT_PRIMITIVE_SERVER + "/";

        final String response = "HTTP/1.1 302 Found\r\n"
                + "Content-Length: 0\r\n"
                + "Location: "
                    +  url
                    + URLEncoder.encode("\u0623\u0647\u0644\u0627\u064b", "UTF-8")
                    + "\r\n"
                + "\r\n";

        final String response2 = "HTTP/1.1 200 OK\r\n"
                + "Content-Length: 2\r\n"
                + "Content-Type: text/html\r\n"
                + "\r\n"
                + "Hi";

        expandExpectedAlertsVariables(new URL(url));

        shutDownAll();
        try (PrimitiveWebServer primitiveWebServer = new PrimitiveWebServer(null, response, response2)) {
            final WebDriver driver = getWebDriver();

            driver.get(url);
            assertEquals(getExpectedAlerts()[0], driver.getCurrentUrl());
            assertTrue(driver.getPageSource().contains("Hi"));

            assertEquals(2, primitiveWebServer.getRequests().size());
        }
    }

    /**
     * Test case for Bug #1882.
     *
     * @throws Exception if the test fails
     */
    @Test
    @NotYetImplemented
    public void queryString() throws Exception {
        final String response = "HTTP/1.1 302 Found\r\n"
                + "Content-Length: 0\r\n"
                + "\r\n";

        shutDownAll();
        try (PrimitiveWebServer primitiveWebServer = new PrimitiveWebServer(null, response, null)) {
            final WebDriver driver = getWebDriver();

            driver.get("http://localhost:" + primitiveWebServer.getPort() + "?para=%u65E5");
            assertTrue(primitiveWebServer.getRequests().get(0),
                        primitiveWebServer.getRequests().get(0).contains("para=%u65E5"));
        }
    }

    /**
     * Tests a form get request.
     * @throws Exception if the test fails
     */
    @Test
    @Alerts(CHROME = {"GET /foo?text1=me+%26amp%3B+you&text2=Hello%0D%0Aworld%21 HTTP/1.1",
                      "Host: localhost:§§PORT§§",
                      "Connection: keep-alive",
                      "sec-ch-ua: §§SEC_USER_AGENT§§",
                      "sec-ch-ua-mobile: ?0",
                      "sec-ch-ua-platform: \"Windows\"",
                      "Upgrade-Insecure-Requests: 1",
                      "User-Agent: §§USER_AGENT§§",
                      "Accept: §§ACCEPT§§",
                      "Sec-Fetch-Site: same-origin",
                      "Sec-Fetch-Mode: navigate",
                      "Sec-Fetch-User: ?1",
                      "Sec-Fetch-Dest: document",
                      "Referer: http://localhost:§§PORT§§/",
                      "Accept-Encoding: gzip, deflate, br",
                      "Accept-Language: en-US,en;q=0.9"},
            EDGE = {"GET /foo?text1=me+%26amp%3B+you&text2=Hello%0D%0Aworld%21 HTTP/1.1",
                    "Host: localhost:§§PORT§§",
                    "Connection: keep-alive",
                    "sec-ch-ua: §§SEC_USER_AGENT§§",
                    "sec-ch-ua-mobile: ?0",
                    "sec-ch-ua-platform: \"Windows\"",
                    "Upgrade-Insecure-Requests: 1",
                    "User-Agent: §§USER_AGENT§§",
                    "Accept: §§ACCEPT§§",
                    "Sec-Fetch-Site: same-origin",
                    "Sec-Fetch-Mode: navigate",
                    "Sec-Fetch-User: ?1",
                    "Sec-Fetch-Dest: document",
                    "Referer: http://localhost:§§PORT§§/",
                    "Accept-Encoding: gzip, deflate, br",
                    "Accept-Language: en-US,en;q=0.9"},
            FF = {"GET /foo?text1=me+%26amp%3B+you&text2=Hello%0D%0Aworld%21 HTTP/1.1",
                  "Host: localhost:§§PORT§§",
                  "User-Agent: §§USER_AGENT§§",
                  "Accept: §§ACCEPT§§",
                  "Accept-Language: en-US,en;q=0.5",
                  "Accept-Encoding: gzip, deflate, br",
                  "Referer: http://localhost:§§PORT§§/",
                  "Connection: keep-alive",
                  "Upgrade-Insecure-Requests: 1",
                  "Sec-Fetch-Dest: document",
                  "Sec-Fetch-Mode: navigate",
                  "Sec-Fetch-Site: same-origin",
                  "Sec-Fetch-User: ?1"},
            FF_ESR = {"GET /foo?text1=me+%26amp%3B+you&text2=Hello%0D%0Aworld%21 HTTP/1.1",
                      "Host: localhost:§§PORT§§",
                      "User-Agent: §§USER_AGENT§§",
                      "Accept: §§ACCEPT§§",
                      "Accept-Language: en-US,en;q=0.5",
                      "Accept-Encoding: gzip, deflate, br",
                      "Referer: http://localhost:§§PORT§§/",
                      "Connection: keep-alive",
                      "Upgrade-Insecure-Requests: 1",
                      "Sec-Fetch-Dest: document",
                      "Sec-Fetch-Mode: navigate",
                      "Sec-Fetch-Site: same-origin",
                      "Sec-Fetch-User: ?1"},
            IE = {"GET /foo?text1=me+%26amp%3B+you&text2=Hello%0D%0Aworld%21 HTTP/1.1",
                  "Accept: §§ACCEPT§§",
                  "Referer: http://localhost:§§PORT§§/",
                  "Accept-Language: en-US,en;q=0.9",
                  "User-Agent: §§USER_AGENT§§",
                  "Accept-Encoding: gzip, deflate",
                  "Host: localhost:§§PORT§§",
                  "Connection: Keep-Alive"})
    @HtmlUnitNYI(CHROME = {"GET /foo?text1=me+%26amp%3B+you&text2=Hello%0D%0Aworld%21 HTTP/1.1",
                           "Host: localhost:§§PORT§§",
                           "Connection: Keep-alive",
                           "sec-ch-ua: §§SEC_USER_AGENT§§",
                           "sec-ch-ua-mobile: ?0",
                           "sec-ch-ua-platform: \"Windows\"",
                           "Upgrade-Insecure-Requests: 1",
                           "User-Agent: §§USER_AGENT§§",
                           "Accept: §§ACCEPT§§",
                           "Sec-Fetch-Site: same-origin",
                           "Sec-Fetch-Mode: navigate",
                           "Sec-Fetch-User: ?1",
                           "Sec-Fetch-Dest: document",
                           "Referer: http://localhost:§§PORT§§/",
                           "Accept-Encoding: gzip, deflate, br",
                           "Accept-Language: en-US,en;q=0.9"},
            EDGE = {"GET /foo?text1=me+%26amp%3B+you&text2=Hello%0D%0Aworld%21 HTTP/1.1",
                    "Host: localhost:§§PORT§§",
                    "Connection: Keep-alive",
                    "sec-ch-ua: §§SEC_USER_AGENT§§",
                    "sec-ch-ua-mobile: ?0",
                    "sec-ch-ua-platform: \"Windows\"",
                    "Upgrade-Insecure-Requests: 1",
                    "User-Agent: §§USER_AGENT§§",
                    "Accept: §§ACCEPT§§",
                    "Sec-Fetch-Site: same-origin",
                    "Sec-Fetch-Mode: navigate",
                    "Sec-Fetch-User: ?1",
                    "Sec-Fetch-Dest: document",
                    "Referer: http://localhost:§§PORT§§/",
                    "Accept-Encoding: gzip, deflate, br",
                    "Accept-Language: en-US,en;q=0.9"},
            FF = {"GET /foo?text1=me+%26amp%3B+you&text2=Hello%0D%0Aworld%21 HTTP/1.1",
                  "Host: localhost:§§PORT§§",
                  "User-Agent: §§USER_AGENT§§",
                  "Accept: §§ACCEPT§§",
                  "Accept-Language: en-US,en;q=0.5",
                  "Accept-Encoding: gzip, deflate, br",
<<<<<<< HEAD
                  "Connection: Keep-alive",
=======
>>>>>>> 69381971
                  "Referer: http://localhost:§§PORT§§/",
                  "Connection: Keep-Alive",
                  "Upgrade-Insecure-Requests: 1",
                  "Sec-Fetch-Dest: document",
                  "Sec-Fetch-Mode: navigate",
                  "Sec-Fetch-Site: same-origin",
                  "Sec-Fetch-User: ?1"},
            FF_ESR = {"GET /foo?text1=me+%26amp%3B+you&text2=Hello%0D%0Aworld%21 HTTP/1.1",
                      "Host: localhost:§§PORT§§",
                      "User-Agent: §§USER_AGENT§§",
                      "Accept: §§ACCEPT§§",
                      "Accept-Language: en-US,en;q=0.5",
<<<<<<< HEAD
                      "Accept-Encoding: gzip, deflate",
                      "Connection: Keep-alive",
=======
                      "Accept-Encoding: gzip, deflate, br",
>>>>>>> 69381971
                      "Referer: http://localhost:§§PORT§§/",
                      "Connection: Keep-Alive",
                      "Upgrade-Insecure-Requests: 1",
                      "Sec-Fetch-Dest: document",
                      "Sec-Fetch-Mode: navigate",
                      "Sec-Fetch-Site: same-origin",
                      "Sec-Fetch-User: ?1"})
    public void formGet() throws Exception {
        String html = "<html><body><form action='foo' method='get' accept-charset='iso-8859-1'>\n"
            + "<input name='text1' value='me &amp;amp; you'>\n"
            + "<textarea name='text2'>Hello\nworld!</textarea>\n"
            + "<input type='submit' id='submit'>\n"
            + "</form></body></html>";
        html = "HTTP/1.1 200 OK\r\n"
                + "Content-Length: " + (html.length()) + "\r\n"
                + "Content-Type: text/html\r\n"
                + "\r\n"
                + html;
        final String hi = "HTTP/1.1 200 OK\r\n"
                + "Content-Length: 2\r\n"
                + "Content-Type: text/plain\r\n"
                + "\r\n"
                + "Hi";

        shutDownAll();
        try (PrimitiveWebServer primitiveWebServer = new PrimitiveWebServer(null, html, hi)) {
            final WebDriver driver = getWebDriver();

            driver.get("http://localhost:" + primitiveWebServer.getPort());
            driver.findElement(By.id("submit")).click();

            final String[] expectedHeaders = getExpectedAlerts();
            for (int i = 0; i < expectedHeaders.length; i++) {
                expectedHeaders[i] = expectedHeaders[i].replaceAll("§§PORT§§", "" + primitiveWebServer.getPort());
                expectedHeaders[i] = expectedHeaders[i].replaceAll("§§USER_AGENT§§",
                        getBrowserVersion().getUserAgent());
                expectedHeaders[i] = expectedHeaders[i].replaceAll("§§SEC_USER_AGENT§§",
                        getBrowserVersion().getSecClientHintUserAgentHeader());
                expectedHeaders[i] = expectedHeaders[i].replaceAll("§§ACCEPT§§",
                        getBrowserVersion().getHtmlAcceptHeader());
            }
            final String request = primitiveWebServer.getRequests().get(1);
            final String[] headers = request.split("\\r\\n");
            assertEquals(Arrays.asList(expectedHeaders).toString(), Arrays.asList(headers).toString());
        }
    }

    /**
     * Tests a form post request.
     * @throws Exception if the test fails
     */
    @Test
    @Alerts(CHROME = {"POST /foo HTTP/1.1",
                      "Host: localhost:§§PORT§§",
                      "Connection: keep-alive",
                      "Content-Length: 48",
                      "Cache-Control: max-age=0",
                      "sec-ch-ua: §§SEC_USER_AGENT§§",
                      "sec-ch-ua-mobile: ?0",
                      "sec-ch-ua-platform: \"Windows\"",
                      "Upgrade-Insecure-Requests: 1",
                      "Origin: http://localhost:§§PORT§§",
                      "Content-Type: application/x-www-form-urlencoded",
                      "User-Agent: §§USER_AGENT§§",
                      "Accept: §§ACCEPT§§",
                      "Sec-Fetch-Site: same-origin",
                      "Sec-Fetch-Mode: navigate",
                      "Sec-Fetch-User: ?1",
                      "Sec-Fetch-Dest: document",
                      "Referer: http://localhost:§§PORT§§/",
                      "Accept-Encoding: gzip, deflate, br",
                      "Accept-Language: en-US,en;q=0.9",
                      "",
                      "text1=me+%26amp%3B+you&text2=Hello%0D%0Aworld%21"},
            EDGE = {"POST /foo HTTP/1.1",
                    "Host: localhost:§§PORT§§",
                    "Connection: keep-alive",
                    "Content-Length: 48",
                    "Cache-Control: max-age=0",
                    "sec-ch-ua: §§SEC_USER_AGENT§§",
                    "sec-ch-ua-mobile: ?0",
                    "sec-ch-ua-platform: \"Windows\"",
                    "Upgrade-Insecure-Requests: 1",
                    "Origin: http://localhost:§§PORT§§",
                    "Content-Type: application/x-www-form-urlencoded",
                    "User-Agent: §§USER_AGENT§§",
                    "Accept: §§ACCEPT§§",
                    "Sec-Fetch-Site: same-origin",
                    "Sec-Fetch-Mode: navigate",
                    "Sec-Fetch-User: ?1",
                    "Sec-Fetch-Dest: document",
                    "Referer: http://localhost:§§PORT§§/",
                    "Accept-Encoding: gzip, deflate, br",
                    "Accept-Language: en-US,en;q=0.9",
                    "",
                    "text1=me+%26amp%3B+you&text2=Hello%0D%0Aworld%21"},
            FF = {"POST /foo HTTP/1.1",
                  "Host: localhost:§§PORT§§",
                  "User-Agent: §§USER_AGENT§§",
                  "Accept: §§ACCEPT§§",
                  "Accept-Language: en-US,en;q=0.5",
                  "Accept-Encoding: gzip, deflate, br",
                  "Referer: http://localhost:§§PORT§§/",
                  "Content-Type: application/x-www-form-urlencoded",
                  "Content-Length: 48",
                  "Origin: http://localhost:§§PORT§§",
                  "Connection: keep-alive",
                  "Upgrade-Insecure-Requests: 1",
                  "Sec-Fetch-Dest: document",
                  "Sec-Fetch-Mode: navigate",
                  "Sec-Fetch-Site: same-origin",
                  "Sec-Fetch-User: ?1",
                  "",
                  "text1=me+%26amp%3B+you&text2=Hello%0D%0Aworld%21"},
            FF_ESR = {"POST /foo HTTP/1.1",
                      "Host: localhost:§§PORT§§",
                      "User-Agent: §§USER_AGENT§§",
                      "Accept: §§ACCEPT§§",
                      "Accept-Language: en-US,en;q=0.5",
                      "Accept-Encoding: gzip, deflate, br",
                      "Referer: http://localhost:§§PORT§§/",
                      "Content-Type: application/x-www-form-urlencoded",
                      "Content-Length: 48",
                      "Origin: http://localhost:§§PORT§§",
                      "Connection: keep-alive",
                      "Upgrade-Insecure-Requests: 1",
                      "Sec-Fetch-Dest: document",
                      "Sec-Fetch-Mode: navigate",
                      "Sec-Fetch-Site: same-origin",
                      "Sec-Fetch-User: ?1",
                      "",
                      "text1=me+%26amp%3B+you&text2=Hello%0D%0Aworld%21"},
            IE = {"POST /foo HTTP/1.1",
                  "Accept: §§ACCEPT§§",
                  "Referer: http://localhost:§§PORT§§/",
                  "Accept-Language: en-US,en;q=0.9",
                  "User-Agent: §§USER_AGENT§§",
                  "Content-Type: application/x-www-form-urlencoded",
                  "Accept-Encoding: gzip, deflate",
                  "Host: localhost:§§PORT§§",
                  "Content-Length: 48",
                  "Connection: keep-alive",
                  "Cache-Control: no-cache",
                  "",
                  "text1=me+%26amp%3B+you&text2=Hello%0D%0Aworld%21"})
    @HtmlUnitNYI(CHROME = {"POST /foo HTTP/1.1",
                           "Host: localhost:§§PORT§§",
                           "Connection: keep-alive",
                           "sec-ch-ua: §§SEC_USER_AGENT§§",
                           "sec-ch-ua-mobile: ?0",
                           "sec-ch-ua-platform: \"Windows\"",
                           "Upgrade-Insecure-Requests: 1",
                           "User-Agent: §§USER_AGENT§§",
                           "Accept: §§ACCEPT§§",
                           "Sec-Fetch-Site: same-origin",
                           "Sec-Fetch-Mode: navigate",
                           "Sec-Fetch-User: ?1",
                           "Sec-Fetch-Dest: document",
                           "Referer: http://localhost:§§PORT§§/",
                           "Accept-Encoding: gzip, deflate, br",
                           "Accept-Language: en-US,en;q=0.9",
                           "Origin: http://localhost:§§PORT§§",
                           "Cache-Control: max-age=0",
                           "Content-Length: 48",
                           "Content-Type: application/x-www-form-urlencoded",
                           "",
                           "text1=me+%26amp%3B+you&text2=Hello%0D%0Aworld%21"},
            EDGE = {"POST /foo HTTP/1.1",
                    "Host: localhost:§§PORT§§",
                    "Connection: keep-alive",
                    "sec-ch-ua: §§SEC_USER_AGENT§§",
                    "sec-ch-ua-mobile: ?0",
                    "sec-ch-ua-platform: \"Windows\"",
                    "Upgrade-Insecure-Requests: 1",
                    "User-Agent: §§USER_AGENT§§",
                    "Accept: §§ACCEPT§§",
                    "Sec-Fetch-Site: same-origin",
                    "Sec-Fetch-Mode: navigate",
                    "Sec-Fetch-User: ?1",
                    "Sec-Fetch-Dest: document",
                    "Referer: http://localhost:§§PORT§§/",
                    "Accept-Encoding: gzip, deflate, br",
                    "Accept-Language: en-US,en;q=0.9",
                    "Origin: http://localhost:§§PORT§§",
                    "Cache-Control: max-age=0",
                    "Content-Length: 48",
                    "Content-Type: application/x-www-form-urlencoded",
                    "",
                    "text1=me+%26amp%3B+you&text2=Hello%0D%0Aworld%21"},
            FF = {"POST /foo HTTP/1.1",
                  "Host: localhost:§§PORT§§",
                  "User-Agent: §§USER_AGENT§§",
                  "Accept: §§ACCEPT§§",
                  "Accept-Language: en-US,en;q=0.5",
                  "Accept-Encoding: gzip, deflate, br",
<<<<<<< HEAD
                  "Connection: Keep-alive",
=======
>>>>>>> 69381971
                  "Referer: http://localhost:§§PORT§§/",
                  "Connection: Keep-Alive",
                  "Upgrade-Insecure-Requests: 1",
                  "Sec-Fetch-Dest: document",
                  "Sec-Fetch-Mode: navigate",
                  "Sec-Fetch-Site: same-origin",
                  "Sec-Fetch-User: ?1",
                  "Origin: http://localhost:§§PORT§§",
                  "Content-Length: 48",
                  "Content-Type: application/x-www-form-urlencoded",
                  "",
                  "text1=me+%26amp%3B+you&text2=Hello%0D%0Aworld%21"},
            FF_ESR = {"POST /foo HTTP/1.1",
                      "Host: localhost:§§PORT§§",
                      "User-Agent: §§USER_AGENT§§",
                      "Accept: §§ACCEPT§§",
                      "Accept-Language: en-US,en;q=0.5",
<<<<<<< HEAD
                      "Accept-Encoding: gzip, deflate",
                      "Connection: keep-alive",
=======
                      "Accept-Encoding: gzip, deflate, br",
>>>>>>> 69381971
                      "Referer: http://localhost:§§PORT§§/",
                      "Connection: Keep-Alive",
                      "Upgrade-Insecure-Requests: 1",
                      "Sec-Fetch-Dest: document",
                      "Sec-Fetch-Mode: navigate",
                      "Sec-Fetch-Site: same-origin",
                      "Sec-Fetch-User: ?1",
                      "Origin: http://localhost:§§PORT§§",
                      "Content-Length: 48",
                      "Content-Type: application/x-www-form-urlencoded",
                      "",
                      "text1=me+%26amp%3B+you&text2=Hello%0D%0Aworld%21"},
            IE = {"POST /foo HTTP/1.1",
                  "Accept: §§ACCEPT§§",
                  "Referer: http://localhost:§§PORT§§/",
                  "Accept-Language: en-US,en;q=0.9",
                  "User-Agent: §§USER_AGENT§§",
                  "Accept-Encoding: gzip, deflate",
                  "Host: localhost:§§PORT§§",
                  "Connection: keep-alive",
                  "Cache-Control: no-cache",
                  "Content-Length: 48",
                  "Content-Type: application/x-www-form-urlencoded",
                  "",
                  "text1=me+%26amp%3B+you&text2=Hello%0D%0Aworld%21"})
    public void formPost() throws Exception {
        String html = "<html><body><form action='foo' method='post' accept-charset='iso-8859-1'>\n"
            + "<input name='text1' value='me &amp;amp; you'>\n"
            + "<textarea name='text2'>Hello\nworld!</textarea>\n"
            + "<input type='submit' id='submit'>\n"
            + "</form></body></html>";
        html = "HTTP/1.1 200 OK\r\n"
                + "Content-Length: " + (html.length()) + "\r\n"
                + "Content-Type: text/html\r\n"
                + "\r\n"
                + html;
        final String hi = "HTTP/1.1 200 OK\r\n"
                + "Content-Length: 2\r\n"
                + "Content-Type: text/plain\r\n"
                + "\r\n"
                + "Hi";

        shutDownAll();
        try (PrimitiveWebServer primitiveWebServer = new PrimitiveWebServer(null, html, hi)) {
            final WebDriver driver = getWebDriver();

            driver.get("http://localhost:" + primitiveWebServer.getPort());
            Thread.sleep(4_000);
            driver.findElement(By.id("submit")).click();

            final String[] expectedHeaders = getExpectedAlerts();
            for (int i = 0; i < expectedHeaders.length; i++) {
                expectedHeaders[i] = expectedHeaders[i].replaceAll("§§PORT§§", "" + primitiveWebServer.getPort());
                expectedHeaders[i] = expectedHeaders[i].replaceAll("§§USER_AGENT§§",
                        getBrowserVersion().getUserAgent());
                expectedHeaders[i] = expectedHeaders[i].replaceAll("§§SEC_USER_AGENT§§",
                        getBrowserVersion().getSecClientHintUserAgentHeader());
                expectedHeaders[i] = expectedHeaders[i].replaceAll("§§ACCEPT§§",
                        getBrowserVersion().getHtmlAcceptHeader());
            }
            final String request = primitiveWebServer.getRequests().get(1);
            final String[] headers = request.split("\\r\\n");
            assertEquals(Arrays.asList(expectedHeaders).toString(), Arrays.asList(headers).toString());
        }
    }

    /**
     * Tests a location href change.
     * @throws Exception if the test fails
     */
    @Test
    @Alerts(CHROME = {"GET /foo HTTP/1.1",
                      "Host: localhost:§§PORT§§",
                      "Connection: keep-alive",
                      "sec-ch-ua: §§SEC_USER_AGENT§§",
                      "sec-ch-ua-mobile: ?0",
                      "sec-ch-ua-platform: \"Windows\"",
                      "Upgrade-Insecure-Requests: 1",
                      "User-Agent: §§USER_AGENT§§",
                      "Accept: §§ACCEPT§§",
                      "Sec-Fetch-Site: same-origin",
                      "Sec-Fetch-Mode: navigate",
                      "Sec-Fetch-Dest: document",
                      "Referer: http://localhost:§§PORT§§/",
                      "Accept-Encoding: gzip, deflate, br",
                      "Accept-Language: en-US,en;q=0.9"},
            EDGE = {"GET /foo HTTP/1.1",
                    "Host: localhost:§§PORT§§",
                    "Connection: keep-alive",
                    "sec-ch-ua: §§SEC_USER_AGENT§§",
                    "sec-ch-ua-mobile: ?0",
                    "sec-ch-ua-platform: \"Windows\"",
                    "Upgrade-Insecure-Requests: 1",
                    "User-Agent: §§USER_AGENT§§",
                    "Accept: §§ACCEPT§§",
                    "Sec-Fetch-Site: same-origin",
                    "Sec-Fetch-Mode: navigate",
                    "Sec-Fetch-Dest: document",
                    "Referer: http://localhost:§§PORT§§/",
                    "Accept-Encoding: gzip, deflate, br",
                    "Accept-Language: en-US,en;q=0.9"},
            FF = {"GET /foo HTTP/1.1",
                  "Host: localhost:§§PORT§§",
                  "User-Agent: §§USER_AGENT§§",
                  "Accept: §§ACCEPT§§",
                  "Accept-Language: en-US,en;q=0.5",
                  "Accept-Encoding: gzip, deflate, br",
                  "Referer: http://localhost:§§PORT§§/",
                  "Connection: keep-alive",
                  "Upgrade-Insecure-Requests: 1",
                  "Sec-Fetch-Dest: document",
                  "Sec-Fetch-Mode: navigate",
                  "Sec-Fetch-Site: same-origin"},
            FF_ESR = {"GET /foo HTTP/1.1",
                      "Host: localhost:§§PORT§§",
                      "User-Agent: §§USER_AGENT§§",
                      "Accept: §§ACCEPT§§",
                      "Accept-Language: en-US,en;q=0.5",
                      "Accept-Encoding: gzip, deflate, br",
                      "Referer: http://localhost:§§PORT§§/",
                      "Connection: keep-alive",
                      "Upgrade-Insecure-Requests: 1",
                      "Sec-Fetch-Dest: document",
                      "Sec-Fetch-Mode: navigate",
                      "Sec-Fetch-Site: same-origin"},
            IE = {"GET /foo HTTP/1.1",
                  "Accept: §§ACCEPT§§",
                  "Referer: http://localhost:§§PORT§§/",
                  "Accept-Language: en-US,en;q=0.9",
                  "User-Agent: §§USER_AGENT§§",
                  "Accept-Encoding: gzip, deflate",
                  "Host: localhost:§§PORT§§",
                  "Connection: keep-alive"})
    @HtmlUnitNYI(CHROME = {"GET /foo HTTP/1.1",
                           "Host: localhost:§§PORT§§",
                           "Connection: keep-alive",
                           "sec-ch-ua: §§SEC_USER_AGENT§§",
                           "sec-ch-ua-mobile: ?0",
                           "sec-ch-ua-platform: \"Windows\"",
                           "Upgrade-Insecure-Requests: 1",
                           "User-Agent: §§USER_AGENT§§",
                           "Accept: §§ACCEPT§§",
                           "Sec-Fetch-Site: same-origin",
                           "Sec-Fetch-Mode: navigate",
                           "Sec-Fetch-User: ?1",
                           "Sec-Fetch-Dest: document",
                           "Referer: http://localhost:§§PORT§§/",
                           "Accept-Encoding: gzip, deflate, br",
                           "Accept-Language: en-US,en;q=0.9"},
            EDGE = {"GET /foo HTTP/1.1",
                    "Host: localhost:§§PORT§§",
                    "Connection: keep-alive",
                    "sec-ch-ua: §§SEC_USER_AGENT§§",
                    "sec-ch-ua-mobile: ?0",
                    "sec-ch-ua-platform: \"Windows\"",
                    "Upgrade-Insecure-Requests: 1",
                    "User-Agent: §§USER_AGENT§§",
                    "Accept: §§ACCEPT§§",
                    "Sec-Fetch-Site: same-origin",
                    "Sec-Fetch-Mode: navigate",
                    "Sec-Fetch-User: ?1",
                    "Sec-Fetch-Dest: document",
                    "Referer: http://localhost:§§PORT§§/",
                    "Accept-Encoding: gzip, deflate, br",
                    "Accept-Language: en-US,en;q=0.9"},
            FF = {"GET /foo HTTP/1.1",
                  "Host: localhost:§§PORT§§",
                  "User-Agent: §§USER_AGENT§§",
                  "Accept: §§ACCEPT§§",
                  "Accept-Language: en-US,en;q=0.5",
                  "Accept-Encoding: gzip, deflate, br",
<<<<<<< HEAD
                  "Connection: Keep-alive",
=======
>>>>>>> 69381971
                  "Referer: http://localhost:§§PORT§§/",
                  "Connection: Keep-Alive",
                  "Upgrade-Insecure-Requests: 1",
                  "Sec-Fetch-Dest: document",
                  "Sec-Fetch-Mode: navigate",
                  "Sec-Fetch-Site: same-origin",
                  "Sec-Fetch-User: ?1"},
            FF_ESR = {"GET /foo HTTP/1.1",
                      "Host: localhost:§§PORT§§",
                      "User-Agent: §§USER_AGENT§§",
                      "Accept: §§ACCEPT§§",
                      "Accept-Language: en-US,en;q=0.5",
<<<<<<< HEAD
                      "Accept-Encoding: gzip, deflate",
                      "Connection: keep-alive",
=======
                      "Accept-Encoding: gzip, deflate, br",
>>>>>>> 69381971
                      "Referer: http://localhost:§§PORT§§/",
                      "Connection: Keep-Alive",
                      "Upgrade-Insecure-Requests: 1",
                      "Sec-Fetch-Dest: document",
                      "Sec-Fetch-Mode: navigate",
                      "Sec-Fetch-Site: same-origin",
                      "Sec-Fetch-User: ?1"})
    public void locationSetHref() throws Exception {
        final String url = "http://localhost:" + WebTestCase.PORT_PRIMITIVE_SERVER;
        String html = "<html><body><script>location.href='" + url + "/foo';</script></body></html>";
        html = "HTTP/1.1 200 OK\r\n"
                + "Content-Length: " + (html.length()) + "\r\n"
                + "Content-Type: text/html\r\n"
                + "\r\n"
                + html;
        final String hi = "HTTP/1.1 200 OK\r\n"
                + "Content-Length: 2\r\n"
                + "Content-Type: text/plain\r\n"
                + "\r\n"
                + "Hi";

        shutDownAll();
        try (PrimitiveWebServer primitiveWebServer = new PrimitiveWebServer(null, html, hi)) {
            final WebDriver driver = getWebDriver();

            driver.get("http://localhost:" + primitiveWebServer.getPort());

            final String[] expectedHeaders = getExpectedAlerts();
            for (int i = 0; i < expectedHeaders.length; i++) {
                expectedHeaders[i] = expectedHeaders[i].replaceAll("§§PORT§§", "" + primitiveWebServer.getPort());
                expectedHeaders[i] = expectedHeaders[i].replaceAll("§§USER_AGENT§§",
                        getBrowserVersion().getUserAgent());
                expectedHeaders[i] = expectedHeaders[i].replaceAll("§§SEC_USER_AGENT§§",
                        getBrowserVersion().getSecClientHintUserAgentHeader());
                expectedHeaders[i] = expectedHeaders[i].replaceAll("§§ACCEPT§§",
                        getBrowserVersion().getHtmlAcceptHeader());
            }
            final String request = primitiveWebServer.getRequests().get(1);
            final String[] headers = request.split("\\r\\n");
            assertEquals(Arrays.asList(expectedHeaders).toString(), Arrays.asList(headers).toString());
        }
    }

    /**
     * Tests a location href change.
     * @throws Exception if the test fails
     */
    @Test
    @Alerts(CHROME = {"GET /?newSearch HTTP/1.1",
                      "Host: localhost:§§PORT§§",
                      "Connection: keep-alive",
                      "sec-ch-ua: §§SEC_USER_AGENT§§",
                      "sec-ch-ua-mobile: ?0",
                      "sec-ch-ua-platform: \"Windows\"",
                      "Upgrade-Insecure-Requests: 1",
                      "User-Agent: §§USER_AGENT§§",
                      "Accept: §§ACCEPT§§",
                      "Sec-Fetch-Site: same-origin",
                      "Sec-Fetch-Mode: navigate",
                      "Sec-Fetch-Dest: document",
                      "Referer: http://localhost:§§PORT§§/",
                      "Accept-Encoding: gzip, deflate, br",
                      "Accept-Language: en-US,en;q=0.9"},
            EDGE = {"GET /?newSearch HTTP/1.1",
                    "Host: localhost:§§PORT§§",
                    "Connection: keep-alive",
                    "sec-ch-ua: §§SEC_USER_AGENT§§",
                    "sec-ch-ua-mobile: ?0",
                    "sec-ch-ua-platform: \"Windows\"",
                    "Upgrade-Insecure-Requests: 1",
                    "User-Agent: §§USER_AGENT§§",
                    "Accept: §§ACCEPT§§",
                    "Sec-Fetch-Site: same-origin",
                    "Sec-Fetch-Mode: navigate",
                    "Sec-Fetch-Dest: document",
                    "Referer: http://localhost:§§PORT§§/",
                    "Accept-Encoding: gzip, deflate, br",
                    "Accept-Language: en-US,en;q=0.9"},
            FF = {"GET /?newSearch HTTP/1.1",
                  "Host: localhost:§§PORT§§",
                  "User-Agent: §§USER_AGENT§§",
                  "Accept: §§ACCEPT§§",
                  "Accept-Language: en-US,en;q=0.5",
                  "Accept-Encoding: gzip, deflate, br",
                  "Referer: http://localhost:§§PORT§§/",
                  "Connection: keep-alive",
                  "Upgrade-Insecure-Requests: 1",
                  "Sec-Fetch-Dest: document",
                  "Sec-Fetch-Mode: navigate",
                  "Sec-Fetch-Site: same-origin"},
            FF_ESR = {"GET /?newSearch HTTP/1.1",
                      "Host: localhost:§§PORT§§",
                      "User-Agent: §§USER_AGENT§§",
                      "Accept: §§ACCEPT§§",
                      "Accept-Language: en-US,en;q=0.5",
                      "Accept-Encoding: gzip, deflate, br",
                      "Referer: http://localhost:§§PORT§§/",
                      "Connection: keep-alive",
                      "Upgrade-Insecure-Requests: 1",
                      "Sec-Fetch-Dest: document",
                      "Sec-Fetch-Mode: navigate",
                      "Sec-Fetch-Site: same-origin"},
            IE = {"GET /?newSearch HTTP/1.1",
                  "Accept: §§ACCEPT§§",
                  "Referer: http://localhost:§§PORT§§/",
                  "Accept-Language: en-US,en;q=0.9",
                  "User-Agent: §§USER_AGENT§§",
                  "Accept-Encoding: gzip, deflate",
                  "Host: localhost:§§PORT§§",
                  "Connection: keep-alive"})
    @HtmlUnitNYI(CHROME = {"GET /?newSearch HTTP/1.1",
                           "Host: localhost:§§PORT§§",
                           "Connection: keep-alive",
                           "sec-ch-ua: §§SEC_USER_AGENT§§",
                           "sec-ch-ua-mobile: ?0",
                           "sec-ch-ua-platform: \"Windows\"",
                           "Upgrade-Insecure-Requests: 1",
                           "User-Agent: §§USER_AGENT§§",
                           "Accept: §§ACCEPT§§",
                           "Sec-Fetch-Site: same-origin",
                           "Sec-Fetch-Mode: navigate",
                           "Sec-Fetch-User: ?1",
                           "Sec-Fetch-Dest: document",
                           "Referer: http://localhost:§§PORT§§/",
                           "Accept-Encoding: gzip, deflate, br",
                           "Accept-Language: en-US,en;q=0.9"},
            EDGE = {"GET /?newSearch HTTP/1.1",
                    "Host: localhost:§§PORT§§",
                    "Connection: keep-alive",
                    "sec-ch-ua: §§SEC_USER_AGENT§§",
                    "sec-ch-ua-mobile: ?0",
                    "sec-ch-ua-platform: \"Windows\"",
                    "Upgrade-Insecure-Requests: 1",
                    "User-Agent: §§USER_AGENT§§",
                    "Accept: §§ACCEPT§§",
                    "Sec-Fetch-Site: same-origin",
                    "Sec-Fetch-Mode: navigate",
                    "Sec-Fetch-User: ?1",
                    "Sec-Fetch-Dest: document",
                    "Referer: http://localhost:§§PORT§§/",
                    "Accept-Encoding: gzip, deflate, br",
                    "Accept-Language: en-US,en;q=0.9"},
            FF = {"GET /?newSearch HTTP/1.1",
                  "Host: localhost:§§PORT§§",
                  "User-Agent: §§USER_AGENT§§",
                  "Accept: §§ACCEPT§§",
                  "Accept-Language: en-US,en;q=0.5",
                  "Accept-Encoding: gzip, deflate, br",
<<<<<<< HEAD
                  "Connection: Keep-alive",
=======
>>>>>>> 69381971
                  "Referer: http://localhost:§§PORT§§/",
                  "Connection: Keep-Alive",
                  "Upgrade-Insecure-Requests: 1",
                  "Sec-Fetch-Dest: document",
                  "Sec-Fetch-Mode: navigate",
                  "Sec-Fetch-Site: same-origin",
                  "Sec-Fetch-User: ?1"},
            FF_ESR = {"GET /?newSearch HTTP/1.1",
                      "Host: localhost:§§PORT§§",
                      "User-Agent: §§USER_AGENT§§",
                      "Accept: §§ACCEPT§§",
                      "Accept-Language: en-US,en;q=0.5",
<<<<<<< HEAD
                      "Accept-Encoding: gzip, deflate",
                      "Connection: keep-alive",
=======
                      "Accept-Encoding: gzip, deflate, br",
>>>>>>> 69381971
                      "Referer: http://localhost:§§PORT§§/",
                      "Connection: Keep-Alive",
                      "Upgrade-Insecure-Requests: 1",
                      "Sec-Fetch-Dest: document",
                      "Sec-Fetch-Mode: navigate",
                      "Sec-Fetch-Site: same-origin",
                      "Sec-Fetch-User: ?1"})
    public void locationSetSearch() throws Exception {
        String html = "<html><body><script>location.search='newSearch';</script></body></html>";
        html = "HTTP/1.1 200 OK\r\n"
                + "Content-Length: " + (html.length()) + "\r\n"
                + "Content-Type: text/html\r\n"
                + "\r\n"
                + html;
        final String hi = "HTTP/1.1 200 OK\r\n"
                + "Content-Length: 2\r\n"
                + "Content-Type: text/plain\r\n"
                + "\r\n"
                + "Hi";

        shutDownAll();
        try (PrimitiveWebServer primitiveWebServer = new PrimitiveWebServer(null, html, hi)) {
            final WebDriver driver = getWebDriver();

            driver.get("http://localhost:" + primitiveWebServer.getPort());

            final String[] expectedHeaders = getExpectedAlerts();
            for (int i = 0; i < expectedHeaders.length; i++) {
                expectedHeaders[i] = expectedHeaders[i].replaceAll("§§PORT§§", "" + primitiveWebServer.getPort());
                expectedHeaders[i] = expectedHeaders[i].replaceAll("§§USER_AGENT§§",
                        getBrowserVersion().getUserAgent());
                expectedHeaders[i] = expectedHeaders[i].replaceAll("§§SEC_USER_AGENT§§",
                        getBrowserVersion().getSecClientHintUserAgentHeader());
                expectedHeaders[i] = expectedHeaders[i].replaceAll("§§ACCEPT§§",
                        getBrowserVersion().getHtmlAcceptHeader());
            }
            final String request = primitiveWebServer.getRequests().get(1);
            final String[] headers = request.split("\\r\\n");
            assertEquals(Arrays.asList(expectedHeaders).toString(), Arrays.asList(headers).toString());
        }
    }

    /**
     * @throws Exception if the test fails
     */
    @Test
    @Alerts(CHROME = {"GET /script.js HTTP/1.1",
                      "Host: localhost:§§PORT§§",
                      "Connection: keep-alive",
                      "sec-ch-ua: §§SEC_USER_AGENT§§",
                      "sec-ch-ua-mobile: ?0",
                      "User-Agent: §§USER_AGENT§§",
                      "sec-ch-ua-platform: \"Windows\"",
                      "Accept: §§ACCEPT§§",
                      "Sec-Fetch-Site: same-origin",
                      "Sec-Fetch-Mode: no-cors",
                      "Sec-Fetch-Dest: script",
                      "Referer: http://localhost:§§PORT§§/",
                      "Accept-Encoding: gzip, deflate, br",
                      "Accept-Language: en-US,en;q=0.9"},
            EDGE = {"GET /script.js HTTP/1.1",
                    "Host: localhost:§§PORT§§",
                    "Connection: keep-alive",
                    "sec-ch-ua: §§SEC_USER_AGENT§§",
                    "sec-ch-ua-mobile: ?0",
                    "User-Agent: §§USER_AGENT§§",
                    "sec-ch-ua-platform: \"Windows\"",
                    "Accept: §§ACCEPT§§",
                    "Sec-Fetch-Site: same-origin",
                    "Sec-Fetch-Mode: no-cors",
                    "Sec-Fetch-Dest: script",
                    "Referer: http://localhost:§§PORT§§/",
                    "Accept-Encoding: gzip, deflate, br",
                    "Accept-Language: en-US,en;q=0.9"},
            FF = {"GET /script.js HTTP/1.1",
                  "Host: localhost:§§PORT§§",
                  "User-Agent: §§USER_AGENT§§",
                  "Accept: §§ACCEPT§§",
                  "Accept-Language: en-US,en;q=0.5",
                  "Accept-Encoding: gzip, deflate, br",
                  "Referer: http://localhost:§§PORT§§/",
                  "Connection: keep-alive",
                  "Sec-Fetch-Dest: script",
                  "Sec-Fetch-Mode: no-cors",
                  "Sec-Fetch-Site: same-origin"},
            FF_ESR = {"GET /script.js HTTP/1.1",
                      "Host: localhost:§§PORT§§",
                      "User-Agent: §§USER_AGENT§§",
                      "Accept: §§ACCEPT§§",
                      "Accept-Language: en-US,en;q=0.5",
                      "Accept-Encoding: gzip, deflate, br",
                      "Referer: http://localhost:§§PORT§§/",
                      "Connection: keep-alive",
                      "Sec-Fetch-Dest: script",
                      "Sec-Fetch-Mode: no-cors",
                      "Sec-Fetch-Site: same-origin"},
            IE = {"GET /script.js HTTP/1.1",
                  "Accept: §§ACCEPT§§",
                  "Referer: http://localhost:§§PORT§§/",
                  "Accept-Language: en-US,en;q=0.9",
                  "User-Agent: §§USER_AGENT§§",
                  "Accept-Encoding: gzip, deflate",
                  "Host: localhost:§§PORT§§",
                  "Connection: keep-alive"})
    @HtmlUnitNYI(CHROME = {"GET /script.js HTTP/1.1",
                           "Host: localhost:§§PORT§§",
                           "Connection: keep-alive",
                           "sec-ch-ua: §§SEC_USER_AGENT§§",
                           "sec-ch-ua-mobile: ?0",
                           "sec-ch-ua-platform: \"Windows\"",
                           "Upgrade-Insecure-Requests: 1", // wrong
                           "User-Agent: §§USER_AGENT§§",
                           "Accept: §§ACCEPT§§",
                           "Sec-Fetch-Site: same-origin",
                           "Sec-Fetch-Mode: no-cors",
                           "Sec-Fetch-User: ?1", // wrong
                           "Sec-Fetch-Dest: script",
                           "Referer: http://localhost:§§PORT§§/",
                           "Accept-Encoding: gzip, deflate, br",
                           "Accept-Language: en-US,en;q=0.9"},
            EDGE = {"GET /script.js HTTP/1.1",
                    "Host: localhost:§§PORT§§",
                    "Connection: keep-alive",
                    "sec-ch-ua: §§SEC_USER_AGENT§§",
                    "sec-ch-ua-mobile: ?0",
                    "sec-ch-ua-platform: \"Windows\"",
                    "Upgrade-Insecure-Requests: 1", // wrong
                    "User-Agent: §§USER_AGENT§§",
                    "Accept: §§ACCEPT§§",
                    "Sec-Fetch-Site: same-origin",
                    "Sec-Fetch-Mode: no-cors",
                    "Sec-Fetch-User: ?1", // wrong
                    "Sec-Fetch-Dest: script",
                    "Referer: http://localhost:§§PORT§§/",
                    "Accept-Encoding: gzip, deflate, br",
                    "Accept-Language: en-US,en;q=0.9"},
            FF = {"GET /script.js HTTP/1.1",
                  "Host: localhost:§§PORT§§",
                  "User-Agent: §§USER_AGENT§§",
                  "Accept: §§ACCEPT§§",
                  "Accept-Language: en-US,en;q=0.5",
                  "Accept-Encoding: gzip, deflate, br",
<<<<<<< HEAD
                  "Connection: Keep-alive",
=======
>>>>>>> 69381971
                  "Referer: http://localhost:§§PORT§§/",
                  "Connection: Keep-Alive",
                  "Upgrade-Insecure-Requests: 1", // wrong
                  "Sec-Fetch-Dest: script",
                  "Sec-Fetch-Mode: no-cors",
                  "Sec-Fetch-Site: same-origin",
                  "Sec-Fetch-User: ?1" /* wrong */ },
            FF_ESR = {"GET /script.js HTTP/1.1",
                      "Host: localhost:§§PORT§§",
                      "User-Agent: §§USER_AGENT§§",
                      "Accept: §§ACCEPT§§",
                      "Accept-Language: en-US,en;q=0.5",
<<<<<<< HEAD
                      "Accept-Encoding: gzip, deflate",
                      "Connection: keep-alive",
=======
                      "Accept-Encoding: gzip, deflate, br",
>>>>>>> 69381971
                      "Referer: http://localhost:§§PORT§§/",
                      "Connection: Keep-Alive",
                      "Upgrade-Insecure-Requests: 1", // wrong
                      "Sec-Fetch-Dest: script",
                      "Sec-Fetch-Mode: no-cors",
                      "Sec-Fetch-Site: same-origin",
                      "Sec-Fetch-User: ?1" /* wrong */ })
    public void loadJavascript() throws Exception {
        String html = "<html><head> <script src=\"script.js\"></script> </head><body></body></html>";
        html = "HTTP/1.1 200 OK\r\n"
                + "Content-Length: " + (html.length()) + "\r\n"
                + "Content-Type: text/html\r\n"
                + "\r\n"
                + html;
        final String hi = "HTTP/1.1 200 OK\r\n"
                + "Content-Length: 2\r\n"
                + "Content-Type: text/javascript\r\n"
                + "\r\n"
                + ";;";

        shutDownAll();
        try (PrimitiveWebServer primitiveWebServer = new PrimitiveWebServer(null, html, hi)) {
            final WebDriver driver = getWebDriver();

            driver.get("http://localhost:" + primitiveWebServer.getPort());

            final String[] expectedHeaders = getExpectedAlerts();
            for (int i = 0; i < expectedHeaders.length; i++) {
                expectedHeaders[i] = expectedHeaders[i].replaceAll("§§PORT§§", "" + primitiveWebServer.getPort());
                expectedHeaders[i] = expectedHeaders[i].replaceAll("§§USER_AGENT§§",
                        getBrowserVersion().getUserAgent());
                expectedHeaders[i] = expectedHeaders[i].replaceAll("§§SEC_USER_AGENT§§",
                        getBrowserVersion().getSecClientHintUserAgentHeader());
                expectedHeaders[i] = expectedHeaders[i].replaceAll("§§ACCEPT§§",
                        getBrowserVersion().getScriptAcceptHeader());
            }
            final String request = primitiveWebServer.getRequests().get(1);
            final String[] headers = request.split("\\r\\n");
            assertEquals(Arrays.asList(expectedHeaders).toString(), Arrays.asList(headers).toString());
        }
    }

    /**
     * @throws Exception if the test fails
     */
    @Test
    @Alerts(CHROME = {"GET /script.js?x=%CE%D2%CA%C7%CE%D2%B5%C4%20?%20Abc HTTP/1.1",
                      "Host: localhost:§§PORT§§",
                      "Connection: keep-alive",
                      "sec-ch-ua: §§SEC_USER_AGENT§§",
                      "sec-ch-ua-mobile: ?0",
                      "User-Agent: §§USER_AGENT§§",
                      "sec-ch-ua-platform: \"Windows\"",
                      "Accept: §§ACCEPT§§",
                      "Sec-Fetch-Site: same-origin",
                      "Sec-Fetch-Mode: no-cors",
                      "Sec-Fetch-Dest: script",
                      "Referer: http://localhost:§§PORT§§/",
                      "Accept-Encoding: gzip, deflate, br",
                      "Accept-Language: en-US,en;q=0.9"},
            EDGE = {"GET /script.js?x=%CE%D2%CA%C7%CE%D2%B5%C4%20?%20Abc HTTP/1.1",
                    "Host: localhost:§§PORT§§",
                    "Connection: keep-alive",
                    "sec-ch-ua: §§SEC_USER_AGENT§§",
                    "sec-ch-ua-mobile: ?0",
                    "User-Agent: §§USER_AGENT§§",
                    "sec-ch-ua-platform: \"Windows\"",
                    "Accept: §§ACCEPT§§",
                    "Sec-Fetch-Site: same-origin",
                    "Sec-Fetch-Mode: no-cors",
                    "Sec-Fetch-Dest: script",
                    "Referer: http://localhost:§§PORT§§/",
                    "Accept-Encoding: gzip, deflate, br",
                    "Accept-Language: en-US,en;q=0.9"},
            FF = {"GET /script.js?x=%CE%D2%CA%C7%CE%D2%B5%C4%20?%20Abc HTTP/1.1",
                  "Host: localhost:§§PORT§§",
                  "User-Agent: §§USER_AGENT§§",
                  "Accept: §§ACCEPT§§",
                  "Accept-Language: en-US,en;q=0.5",
                  "Accept-Encoding: gzip, deflate, br",
                  "Referer: http://localhost:§§PORT§§/",
                  "Connection: keep-alive",
                  "Sec-Fetch-Dest: script",
                  "Sec-Fetch-Mode: no-cors",
                  "Sec-Fetch-Site: same-origin"},
            FF_ESR = {"GET /script.js?x=%CE%D2%CA%C7%CE%D2%B5%C4%20?%20Abc HTTP/1.1",
                      "Host: localhost:§§PORT§§",
                      "User-Agent: §§USER_AGENT§§",
                      "Accept: §§ACCEPT§§",
                      "Accept-Language: en-US,en;q=0.5",
                      "Accept-Encoding: gzip, deflate, br",
                      "Referer: http://localhost:§§PORT§§/",
                      "Connection: keep-alive",
                      "Sec-Fetch-Dest: script",
                      "Sec-Fetch-Mode: no-cors",
                      "Sec-Fetch-Site: same-origin"},
            IE = {"GET /script.js?x=%CE%D2%CA%C7%CE%D2%B5%C4%20?%20Abc HTTP/1.1",
                  "Accept: §§ACCEPT§§",
                  "Referer: http://localhost:§§PORT§§/",
                  "Accept-Language: en-US,en;q=0.9",
                  "User-Agent: §§USER_AGENT§§",
                  "Accept-Encoding: gzip, deflate",
                  "Host: localhost:§§PORT§§",
                  "Connection: keep-alive"})
    @HtmlUnitNYI(CHROME = {"GET /script.js?x=%CE%D2%CA%C7%CE%D2%B5%C4%20?%20Abc HTTP/1.1",
                           "Host: localhost:§§PORT§§",
                           "Connection: keep-alive",
                           "sec-ch-ua: §§SEC_USER_AGENT§§",
                           "sec-ch-ua-mobile: ?0",
                           "sec-ch-ua-platform: \"Windows\"",
                           "Upgrade-Insecure-Requests: 1", // wrong
                           "User-Agent: §§USER_AGENT§§",
                           "Accept: §§ACCEPT§§",
                           "Sec-Fetch-Site: same-origin",
                           "Sec-Fetch-Mode: no-cors",
                           "Sec-Fetch-User: ?1", // wrong
                           "Sec-Fetch-Dest: script",
                           "Referer: http://localhost:§§PORT§§/",
                           "Accept-Encoding: gzip, deflate, br",
                           "Accept-Language: en-US,en;q=0.9"},
            EDGE = {"GET /script.js?x=%CE%D2%CA%C7%CE%D2%B5%C4%20?%20Abc HTTP/1.1",
                    "Host: localhost:§§PORT§§",
                    "Connection: keep-alive",
                    "sec-ch-ua: §§SEC_USER_AGENT§§",
                    "sec-ch-ua-mobile: ?0",
                    "sec-ch-ua-platform: \"Windows\"",
                    "Upgrade-Insecure-Requests: 1", // wrong
                    "User-Agent: §§USER_AGENT§§",
                    "Accept: §§ACCEPT§§",
                    "Sec-Fetch-Site: same-origin",
                    "Sec-Fetch-Mode: no-cors",
                    "Sec-Fetch-User: ?1", // wrong
                    "Sec-Fetch-Dest: script",
                    "Referer: http://localhost:§§PORT§§/",
                    "Accept-Encoding: gzip, deflate, br",
                    "Accept-Language: en-US,en;q=0.9"},
            FF = {"GET /script.js?x=%CE%D2%CA%C7%CE%D2%B5%C4%20?%20Abc HTTP/1.1",
                  "Host: localhost:§§PORT§§",
                  "User-Agent: §§USER_AGENT§§",
                  "Accept: §§ACCEPT§§",
                  "Accept-Language: en-US,en;q=0.5",
                  "Accept-Encoding: gzip, deflate, br",
<<<<<<< HEAD
                  "Connection: Keep-alive",
=======
>>>>>>> 69381971
                  "Referer: http://localhost:§§PORT§§/",
                  "Connection: Keep-Alive",
                  "Upgrade-Insecure-Requests: 1", // wrong
                  "Sec-Fetch-Dest: script",
                  "Sec-Fetch-Mode: no-cors",
                  "Sec-Fetch-Site: same-origin",
                  "Sec-Fetch-User: ?1" /* wrong */ },
            FF_ESR = {"GET /script.js?x=%CE%D2%CA%C7%CE%D2%B5%C4%20?%20Abc HTTP/1.1",
                      "Host: localhost:§§PORT§§",
                      "User-Agent: §§USER_AGENT§§",
                      "Accept: §§ACCEPT§§",
                      "Accept-Language: en-US,en;q=0.5",
<<<<<<< HEAD
                      "Accept-Encoding: gzip, deflate",
                      "Connection: keep-alive",
=======
                      "Accept-Encoding: gzip, deflate, br",
>>>>>>> 69381971
                      "Referer: http://localhost:§§PORT§§/",
                      "Connection: Keep-Alive",
                      "Upgrade-Insecure-Requests: 1", // wrong
                      "Sec-Fetch-Dest: script",
                      "Sec-Fetch-Mode: no-cors",
                      "Sec-Fetch-Site: same-origin",
                      "Sec-Fetch-User: ?1" /* wrong */ })
    // this fails on our CI but i have no idea why
    // seems like the request for downloading the script never reaches the
    // PrimitiveWebServer
    @NotYetImplemented(value = {}, os = OS.Linux)
    public void loadJavascriptCharset() throws Exception {
        String html = "<html><head>"
                + "<meta http-equiv='Content-Type' content='text/html; charset=GB2312'>"
                + "<script src=\"script.js?x=\u6211\u662F\u6211\u7684 \u4eb8 Abc\"></script>"
                + "</head><body></body></html>";
        html = "HTTP/1.1 200 OK\r\n"
                + "Content-Length: " + (html.length()) + "\r\n"
                + "Content-Type: text/html\r\n"
                + "\r\n"
                + html;
        final String hi = "HTTP/1.1 200 OK\r\n"
                + "Content-Length: 0\r\n"
                + "Content-Type: text/javascript\r\n"
                + "\r\n"
                + "";

        shutDownAll();
        try (PrimitiveWebServer primitiveWebServer = new PrimitiveWebServer(Charset.forName("GB2312"), html, hi)) {
            final WebDriver driver = getWebDriver();

            driver.get("http://localhost:" + primitiveWebServer.getPort());

            final String[] expectedHeaders = getExpectedAlerts();
            for (int i = 0; i < expectedHeaders.length; i++) {
                expectedHeaders[i] = expectedHeaders[i].replaceAll("§§PORT§§", "" + primitiveWebServer.getPort());
                expectedHeaders[i] = expectedHeaders[i].replaceAll("§§USER_AGENT§§",
                        getBrowserVersion().getUserAgent());
                expectedHeaders[i] = expectedHeaders[i].replaceAll("§§SEC_USER_AGENT§§",
                        getBrowserVersion().getSecClientHintUserAgentHeader());
                expectedHeaders[i] = expectedHeaders[i].replaceAll("§§ACCEPT§§",
                        getBrowserVersion().getScriptAcceptHeader());
            }
            final String request = primitiveWebServer.getRequests().get(1);
            final String[] headers = request.split("\\r\\n");
            assertEquals(Arrays.asList(expectedHeaders).toString(), Arrays.asList(headers).toString());
        }
    }
}<|MERGE_RESOLUTION|>--- conflicted
+++ resolved
@@ -439,10 +439,6 @@
                   "Accept: §§ACCEPT§§",
                   "Accept-Language: en-US,en;q=0.5",
                   "Accept-Encoding: gzip, deflate, br",
-<<<<<<< HEAD
-                  "Connection: Keep-alive",
-=======
->>>>>>> 69381971
                   "Referer: http://localhost:§§PORT§§/",
                   "Connection: Keep-Alive",
                   "Upgrade-Insecure-Requests: 1",
@@ -455,12 +451,7 @@
                       "User-Agent: §§USER_AGENT§§",
                       "Accept: §§ACCEPT§§",
                       "Accept-Language: en-US,en;q=0.5",
-<<<<<<< HEAD
-                      "Accept-Encoding: gzip, deflate",
-                      "Connection: Keep-alive",
-=======
-                      "Accept-Encoding: gzip, deflate, br",
->>>>>>> 69381971
+                      "Accept-Encoding: gzip, deflate, br",
                       "Referer: http://localhost:§§PORT§§/",
                       "Connection: Keep-Alive",
                       "Upgrade-Insecure-Requests: 1",
@@ -656,10 +647,6 @@
                   "Accept: §§ACCEPT§§",
                   "Accept-Language: en-US,en;q=0.5",
                   "Accept-Encoding: gzip, deflate, br",
-<<<<<<< HEAD
-                  "Connection: Keep-alive",
-=======
->>>>>>> 69381971
                   "Referer: http://localhost:§§PORT§§/",
                   "Connection: Keep-Alive",
                   "Upgrade-Insecure-Requests: 1",
@@ -677,12 +664,7 @@
                       "User-Agent: §§USER_AGENT§§",
                       "Accept: §§ACCEPT§§",
                       "Accept-Language: en-US,en;q=0.5",
-<<<<<<< HEAD
-                      "Accept-Encoding: gzip, deflate",
-                      "Connection: keep-alive",
-=======
-                      "Accept-Encoding: gzip, deflate, br",
->>>>>>> 69381971
+                      "Accept-Encoding: gzip, deflate, br",
                       "Referer: http://localhost:§§PORT§§/",
                       "Connection: Keep-Alive",
                       "Upgrade-Insecure-Requests: 1",
@@ -854,10 +836,6 @@
                   "Accept: §§ACCEPT§§",
                   "Accept-Language: en-US,en;q=0.5",
                   "Accept-Encoding: gzip, deflate, br",
-<<<<<<< HEAD
-                  "Connection: Keep-alive",
-=======
->>>>>>> 69381971
                   "Referer: http://localhost:§§PORT§§/",
                   "Connection: Keep-Alive",
                   "Upgrade-Insecure-Requests: 1",
@@ -870,12 +848,7 @@
                       "User-Agent: §§USER_AGENT§§",
                       "Accept: §§ACCEPT§§",
                       "Accept-Language: en-US,en;q=0.5",
-<<<<<<< HEAD
-                      "Accept-Encoding: gzip, deflate",
-                      "Connection: keep-alive",
-=======
-                      "Accept-Encoding: gzip, deflate, br",
->>>>>>> 69381971
+                      "Accept-Encoding: gzip, deflate, br",
                       "Referer: http://localhost:§§PORT§§/",
                       "Connection: Keep-Alive",
                       "Upgrade-Insecure-Requests: 1",
@@ -1024,10 +997,6 @@
                   "Accept: §§ACCEPT§§",
                   "Accept-Language: en-US,en;q=0.5",
                   "Accept-Encoding: gzip, deflate, br",
-<<<<<<< HEAD
-                  "Connection: Keep-alive",
-=======
->>>>>>> 69381971
                   "Referer: http://localhost:§§PORT§§/",
                   "Connection: Keep-Alive",
                   "Upgrade-Insecure-Requests: 1",
@@ -1040,12 +1009,7 @@
                       "User-Agent: §§USER_AGENT§§",
                       "Accept: §§ACCEPT§§",
                       "Accept-Language: en-US,en;q=0.5",
-<<<<<<< HEAD
-                      "Accept-Encoding: gzip, deflate",
-                      "Connection: keep-alive",
-=======
-                      "Accept-Encoding: gzip, deflate, br",
->>>>>>> 69381971
+                      "Accept-Encoding: gzip, deflate, br",
                       "Referer: http://localhost:§§PORT§§/",
                       "Connection: Keep-Alive",
                       "Upgrade-Insecure-Requests: 1",
@@ -1188,10 +1152,6 @@
                   "Accept: §§ACCEPT§§",
                   "Accept-Language: en-US,en;q=0.5",
                   "Accept-Encoding: gzip, deflate, br",
-<<<<<<< HEAD
-                  "Connection: Keep-alive",
-=======
->>>>>>> 69381971
                   "Referer: http://localhost:§§PORT§§/",
                   "Connection: Keep-Alive",
                   "Upgrade-Insecure-Requests: 1", // wrong
@@ -1204,12 +1164,7 @@
                       "User-Agent: §§USER_AGENT§§",
                       "Accept: §§ACCEPT§§",
                       "Accept-Language: en-US,en;q=0.5",
-<<<<<<< HEAD
-                      "Accept-Encoding: gzip, deflate",
-                      "Connection: keep-alive",
-=======
-                      "Accept-Encoding: gzip, deflate, br",
->>>>>>> 69381971
+                      "Accept-Encoding: gzip, deflate, br",
                       "Referer: http://localhost:§§PORT§§/",
                       "Connection: Keep-Alive",
                       "Upgrade-Insecure-Requests: 1", // wrong
@@ -1352,10 +1307,6 @@
                   "Accept: §§ACCEPT§§",
                   "Accept-Language: en-US,en;q=0.5",
                   "Accept-Encoding: gzip, deflate, br",
-<<<<<<< HEAD
-                  "Connection: Keep-alive",
-=======
->>>>>>> 69381971
                   "Referer: http://localhost:§§PORT§§/",
                   "Connection: Keep-Alive",
                   "Upgrade-Insecure-Requests: 1", // wrong
@@ -1368,12 +1319,7 @@
                       "User-Agent: §§USER_AGENT§§",
                       "Accept: §§ACCEPT§§",
                       "Accept-Language: en-US,en;q=0.5",
-<<<<<<< HEAD
-                      "Accept-Encoding: gzip, deflate",
-                      "Connection: keep-alive",
-=======
-                      "Accept-Encoding: gzip, deflate, br",
->>>>>>> 69381971
+                      "Accept-Encoding: gzip, deflate, br",
                       "Referer: http://localhost:§§PORT§§/",
                       "Connection: Keep-Alive",
                       "Upgrade-Insecure-Requests: 1", // wrong
