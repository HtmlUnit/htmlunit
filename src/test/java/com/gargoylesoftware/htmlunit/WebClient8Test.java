--- conflicted
+++ resolved
@@ -314,7 +314,6 @@
      * @throws Exception if something goes wrong
      */
     @Test
-<<<<<<< HEAD
     public void invalidElementEventWithNoJS() throws Exception {
         final String html = "<html>"
                 + "<head>"
@@ -322,19 +321,6 @@
                 + "</head>"
                 + "<body>"
                 + "  <body onLoad='ready()'>"
-                + "  </body>"
-=======
-    public void frameSetWithNoJS() throws Exception {
-        final String html = "<html>\n"
-                + "<head>\n"
-                + "  <title>foo</title>\n"
-                + "</head>\n"
-                + "<frameset cols='200,*' frameborder='0' framespacing='0' border='0' >"
-                + "<frame src='menu.html' marginheight=0 marginwidth=0 frameborder=0 scrolling='no' noresize name='leftarea'>"
-                + "<frame src='intro.html' marginheight=0 marginwidth=0 frameborder=0 noresize name='mainarea'>"
-                + "</frameset>"
-                + "<body>"
->>>>>>> d42154f5
                 + "</body>"
                 + "</html>";
 
@@ -342,4 +328,24 @@
             loadPage(webClient, html, null, URL_FIRST);
         }
     }
+
+    /**
+     * @throws Exception if something goes wrong
+     */
+    @Test
+    public void frameSetWithNoJS() throws Exception {
+        final String html = "<html>\n"
+                + "<head>\n"
+                + "  <title>foo</title>\n"
+                + "</head>\n"
+                + "<frameset cols='200,*' frameborder='0' framespacing='0' border='0' >"
+                + "  <frame src='menu.html' marginheight=0 marginwidth=0 frameborder=0 scrolling='no' noresize name='leftarea'>"
+                + "  <frame src='intro.html' marginheight=0 marginwidth=0 frameborder=0 noresize name='mainarea'>"
+                + "</frameset>"
+                + "</html>";
+
+        try (WebClient webClient = new WebClient(getBrowserVersion(), false, null, -1)) {
+            loadPage(webClient, html, null, URL_FIRST);
+        }
+    }
 }