/*
 * Copyright (c) 2002-2021 Gargoyle Software Inc.
 *
 * Licensed under the Apache License, Version 2.0 (the "License");
 * you may not use this file except in compliance with the License.
 * You may obtain a copy of the License at
 * https://www.apache.org/licenses/LICENSE-2.0
 *
 * Unless required by applicable law or agreed to in writing, software
 * distributed under the License is distributed on an "AS IS" BASIS,
 * WITHOUT WARRANTIES OR CONDITIONS OF ANY KIND, either express or implied.
 * See the License for the specific language governing permissions and
 * limitations under the License.
 */
package com.gargoylesoftware.htmlunit.javascript.host.css;

import java.net.URL;

import org.junit.Test;
import org.junit.runner.RunWith;
import org.openqa.selenium.WebDriver;

import com.gargoylesoftware.htmlunit.BrowserRunner;
import com.gargoylesoftware.htmlunit.BrowserRunner.Alerts;
import com.gargoylesoftware.htmlunit.BrowserRunner.HtmlUnitNYI;
import com.gargoylesoftware.htmlunit.WebDriverTestCase;
import com.gargoylesoftware.htmlunit.util.MimeType;

/**
 * Tests for {@link CSSImportRule}.
 *
 * @author Daniel Gredler
 * @author Marc Guillemot
 * @author Ronald Brill
 * @author Guy Burton
 * @author Frank Danek
 */
@RunWith(BrowserRunner.class)
public class CSSImportRuleTest extends WebDriverTestCase {

    /**
     * @throws Exception if an error occurs
     */
    @Test
    @Alerts({"[object CSSImportRule]", "[object CSSImportRule]"})
    public void scriptableToString() throws Exception {
        final String html
            = "<html><body>\n"

            + "<style>\n"
            + "  @import 'imp.css';\n"
            + "</style>\n"

            + "<script>\n"
            + LOG_TITLE_FUNCTION
            + "  var styleSheet = document.styleSheets[0];\n"
            + "  var rule = styleSheet.cssRules[0];\n"
            + "  log(Object.prototype.toString.call(rule));\n"
            + "  log(rule);\n"
            + "</script>\n"

            + "</body></html>";

        final String css = "#d { color: green }";
        getMockWebConnection().setResponse(new URL(URL_FIRST, "imp.css"), css, MimeType.TEXT_CSS);

        loadPageVerifyTitle2(html);
    }

    /**
     * @throws Exception if an error occurs
     */
    @Test
    @Alerts(DEFAULT = "@import url(\"imp.css\");",
            IE = "@import url( imp.css );")
    @HtmlUnitNYI(IE = "@import url(\"imp.css\");")
    public void cssText() throws Exception {
        final String html
            = "<html><body>\n"

            + "<style>\n"
            + "  @import 'imp.css';\n"
            + "</style>\n"

            + "<script>\n"
            + LOG_TITLE_FUNCTION
            + "  var styleSheet = document.styleSheets[0];\n"
            + "  var rule = styleSheet.cssRules[0];\n"
            + "  log(rule.cssText);\n"
            + "</script>\n"

            + "</body></html>";

        final String css = "#d { color: green }";
        getMockWebConnection().setResponse(new URL(URL_FIRST, "imp.css"), css, MimeType.TEXT_CSS);

        loadPageVerifyTitle2(html);
    }

    /**
     * @throws Exception if an error occurs
     */
    @Test
<<<<<<< HEAD
    @Alerts(DEFAULT = "@import url(\"imp.css\");",
            IE = "@import url( imp.css );")
    @HtmlUnitNYI(CHROME = "@import url(imp.css);",
            EDGE = "@import url(imp.css);",
            FF = "@import url(imp.css);",
            FF78 = "@import url(imp.css);",
            IE = "@import url(imp.css);")
=======
    @Alerts(DEFAULT = {"@import url(\"imp.css\");", "@import url(\"imp.css\");"},
            IE = {"@import url( imp.css );", "@import url( imp.css );"})
    @HtmlUnitNYI(IE = {"@import url(\"imp.css\");", "@import url(\"imp.css\");"})
>>>>>>> a49ab17f
    public void cssTextSet() throws Exception {
        final String html
            = "<html><body>\n"

            + "<style>\n"
            + "  @import 'imp.css';\n"
            + "</style>\n"

            + "<script>\n"
            + LOG_TITLE_FUNCTION
            + "  var styleSheet = document.styleSheets[0];\n"
            + "  var rule = styleSheet.cssRules[0];\n"
            + "  log(rule.cssText);\n"
            + "  try {"
            + "    rule.cssText = '@import \"imp2.css\";';\n"
            + "    log(rule.cssText);\n"
            + "  } catch(e) {\n"
            + "    log('exception');\n"
            + "  }\n"
            + "</script>\n"

            + "</body></html>";

        final String css = "#d { color: green }";
        getMockWebConnection().setResponse(new URL(URL_FIRST, "imp.css"), css, MimeType.TEXT_CSS);

        loadPageVerifyTitle2(html);
    }

    /**
     * @throws Exception if an error occurs
     */
    @Test
    @Alerts("null")
    public void parentRule() throws Exception {
        final String html
            = "<html><body>\n"

            + "<style>\n"
            + "  @import 'imp.css';\n"
            + "</style>\n"

            + "<script>\n"
            + LOG_TITLE_FUNCTION
            + "  var styleSheet = document.styleSheets[0];\n"
            + "  var rule = styleSheet.cssRules[0];\n"
            + "  log(rule.parentRule);\n"
            + "</script>\n"

            + "</body></html>";

        final String css = "#d { color: green }";
        getMockWebConnection().setResponse(new URL(URL_FIRST, "imp.css"), css, MimeType.TEXT_CSS);

        loadPageVerifyTitle2(html);
    }

    /**
     * @throws Exception if an error occurs
     */
    @Test
    @Alerts("null")
    public void parentRuleSet() throws Exception {
        final String html
            = "<html><body>\n"

            + "<style>\n"
            + "  @import 'imp.css';\n"
            + "</style>\n"

            + "<script>\n"
            + LOG_TITLE_FUNCTION
            + "  var styleSheet = document.styleSheets[0];\n"
            + "  var rule = styleSheet.cssRules[0];\n"
            + "  try {"
            + "    rule.parentRule = rule;\n"
            + "    log(rule.parentRule);\n"
            + "  } catch(e) {\n"
            + "    log('exception');\n"
            + "  }\n"
            + "</script>\n"

            + "</body></html>";

        final String css = "#d { color: green }";
        getMockWebConnection().setResponse(new URL(URL_FIRST, "imp.css"), css, MimeType.TEXT_CSS);

        loadPageVerifyTitle2(html);
    }

    /**
     * @throws Exception if an error occurs
     */
    @Test
    @Alerts("[object CSSStyleSheet]")
    public void parentStyleSheet() throws Exception {
        final String html
            = "<html><body>\n"

            + "<style>\n"
            + "  @import 'imp.css';\n"
            + "</style>\n"

            + "<script>\n"
            + LOG_TITLE_FUNCTION
            + "  var styleSheet = document.styleSheets[0];\n"
            + "  var rule = styleSheet.cssRules[0];\n"
            + "  log(rule.parentStyleSheet);\n"
            + "</script>\n"

            + "</body></html>";

        final String css = "#d { color: green }";
        getMockWebConnection().setResponse(new URL(URL_FIRST, "imp.css"), css, MimeType.TEXT_CSS);

        loadPageVerifyTitle2(html);
    }

    /**
     * @throws Exception if an error occurs
     */
    @Test
    @Alerts("[object CSSStyleSheet]")
    public void parentStyleSheetSet() throws Exception {
        final String html
            = "<html><body>\n"

            + "<style>\n"
            + "  @media screen { p { background-color:#FFFFFF; }};\n"
            + "</style>\n"

            + "<script>\n"
            + LOG_TITLE_FUNCTION
            + "  var styleSheet = document.styleSheets[0];\n"
            + "  var rule = styleSheet.cssRules[0];\n"
            + "  try {"
            + "    rule.parentStyleSheet = null;\n"
            + "    log(rule.parentStyleSheet);\n"
            + "  } catch(e) {\n"
            + "    log('exception');\n"
            + "  }\n"
            + "</script>\n"

            + "</body></html>";

        loadPageVerifyTitle2(html);
    }

    /**
     * @throws Exception if an error occurs
     */
    @Test
    @Alerts(DEFAULT = {"imp.css", "@import url(\"imp.css\");"},
            IE = {"imp.css", "@import url( imp.css );"})
    @HtmlUnitNYI(IE = {"imp.css", "@import url(\"imp.css\");"})
    public void href() throws Exception {
        final String html
            = "<html><body>\n"

            + "<style>\n"
            + "  @import 'imp.css';\n"
            + "</style>\n"

            + "<script>\n"
            + LOG_TITLE_FUNCTION
            + "  var styleSheet = document.styleSheets[0];\n"
            + "  var rule = styleSheet.cssRules[0];\n"
            + "  log(rule.href);\n"
            + "  log(rule.cssText);\n"
            + "</script>\n"

            + "</body></html>";

        final String css = "#d { color: green }";
        getMockWebConnection().setResponse(new URL(URL_FIRST, "imp.css"), css, MimeType.TEXT_CSS);

        loadPageVerifyTitle2(html);
    }

    /**
     * @throws Exception if an error occurs
     */
    @Test
    @Alerts(DEFAULT = {"imp.css", "@import url(\"imp.css\");"},
            IE = {"imp.css", "@import url( imp.css );"})
    @HtmlUnitNYI(IE = {"imp.css", "@import url(\"imp.css\");"})
    public void hrefUrlRelative() throws Exception {
        final String html
            = "<html><body>\n"

            + "<style>\n"
            + "  @import url('imp.css');\n"
            + "</style>\n"

            + "<script>\n"
            + LOG_TITLE_FUNCTION
            + "  var styleSheet = document.styleSheets[0];\n"
            + "  var rule = styleSheet.cssRules[0];\n"
            + "  log(rule.href);\n"
            + "  log(rule.cssText);\n"
            + "</script>\n"

            + "</body></html>";

        final String css = "#d { color: green }";
        getMockWebConnection().setResponse(new URL(URL_FIRST, "imp.css"), css, MimeType.TEXT_CSS);

        loadPageVerifyTitle2(html);
    }

    /**
     * @throws Exception if an error occurs
     */
    @Test
    @Alerts(DEFAULT = {"§§URL§§imp.css", "@import url(\"§§URL§§imp.css\");"},
            IE = {"§§URL§§imp.css", "@import url( §§URL§§imp.css );"})
    @HtmlUnitNYI(IE = {"§§URL§§imp.css", "@import url(\"§§URL§§imp.css\");"})
    public void hrefUrlAbsolute() throws Exception {
        final String html
            = "<html><body>\n"

            + "<style>\n"
            + "  @import url('" + new URL(URL_FIRST, "imp.css").toExternalForm() + "');\n"
            + "</style>\n"

            + "<script>\n"
            + LOG_TITLE_FUNCTION
            + "  var styleSheet = document.styleSheets[0];\n"
            + "  var rule = styleSheet.cssRules[0];\n"
            + "  log(rule.href);\n"
            + "  log(rule.cssText);\n"
            + "</script>\n"

            + "</body></html>";

        final String css = "#d { color: green }";
        getMockWebConnection().setResponse(new URL(URL_FIRST, "imp.css"), css, MimeType.TEXT_CSS);

        expandExpectedAlertsVariables(URL_FIRST);
        loadPageVerifyTitle2(html);
    }

    /**
     * @throws Exception if an error occurs
     */
    @Test
    @Alerts(DEFAULT = {"[object MediaList]", "", "0", "", "@import url(\"imp.css\");"},
            IE = {"[object MediaList]", "all", "0", "all", "@import url( imp.css ) all;"})
    @HtmlUnitNYI(IE = {"[object MediaList]", "all", "0", "", "@import url(\"imp.css\");"})
    public void mediaNone() throws Exception {
        final String html
            = "<html><body>\n"

            + "<style>\n"
            + "  @import 'imp.css';\n"
            + "</style>\n"

            + "<script>\n"
            + LOG_TITLE_FUNCTION
            + "  var styleSheet = document.styleSheets[0];\n"
            + "  var rule = styleSheet.cssRules[0];\n"
            + "  var mediaList = rule.media;\n"
            + "  log(Object.prototype.toString.call(mediaList));\n"
            + "  log(mediaList);\n"
            + "  log(mediaList.length);\n"
            + "  for (var i = 0; i < mediaList.length; i++) {\n"
            + "    log(mediaList.item(i));\n"
            + "  }\n"
            + "  log(mediaList.mediaText);\n"
            + "  log(rule.cssText);\n"
            + "</script>\n"

            + "</body></html>";

        final String css = "#d { color: green }";
        getMockWebConnection().setResponse(new URL(URL_FIRST, "imp.css"), css, MimeType.TEXT_CSS);

        loadPageVerifyTitle2(html);
    }

    /**
     * @throws Exception if an error occurs
     */
    @Test
    @Alerts(DEFAULT = {"[object MediaList]", "screen", "1", "screen", "screen", "@import url(\"imp.css\") screen;"},
            IE = {"[object MediaList]", "screen", "1", "screen", "screen", "@import url( imp.css ) screen;"})
<<<<<<< HEAD
    @HtmlUnitNYI(CHROME = {"[object MediaList]", "screen", "1", "screen", "screen", "@import url(imp.css) screen;"},
            EDGE = {"[object MediaList]", "screen", "1", "screen", "screen", "@import url(imp.css) screen;"},
            FF = {"[object MediaList]", "screen", "1", "screen", "screen", "@import url(imp.css) screen;"},
            FF78 = {"[object MediaList]", "screen", "1", "screen", "screen", "@import url(imp.css) screen;"},
            IE = {"[object MediaList]", "screen", "1", "screen", "screen", "@import url(imp.css) screen;"})
=======
    @HtmlUnitNYI(CHROME = {"[object MediaList]", "", "1", "screen", "screen", "@import url(\"imp.css\") screen;"},
            EDGE = {"[object MediaList]", "", "1", "screen", "screen", "@import url(\"imp.css\") screen;"},
            FF = {"[object MediaList]", "", "1", "screen", "screen", "@import url(\"imp.css\") screen;"},
            FF78 = {"[object MediaList]", "", "1", "screen", "screen", "@import url(\"imp.css\") screen;"},
            IE = {"[object MediaList]", "all", "1", "screen", "screen", "@import url(\"imp.css\") screen;"})
>>>>>>> a49ab17f
    public void media() throws Exception {
        final String html
            = "<html><body>\n"

            + "<style>\n"
            + "  @import 'imp.css' screen;\n"
            + "</style>\n"

            + "<script>\n"
            + LOG_TITLE_FUNCTION
            + "  var styleSheet = document.styleSheets[0];\n"
            + "  var rule = styleSheet.cssRules[0];\n"
            + "  var mediaList = rule.media;\n"
            + "  log(Object.prototype.toString.call(mediaList));\n"
            + "  log(mediaList);\n"
            + "  log(mediaList.length);\n"
            + "  for (var i = 0; i < mediaList.length; i++) {\n"
            + "    log(mediaList.item(i));\n"
            + "  }\n"
            + "  log(mediaList.mediaText);\n"
            + "  log(rule.cssText);\n"
            + "</script>\n"

            + "</body></html>";

        final String css = "#d { color: green }";
        getMockWebConnection().setResponse(new URL(URL_FIRST, "imp.css"), css, MimeType.TEXT_CSS);

        loadPageVerifyTitle2(html);
    }

    /**
     * @throws Exception if an error occurs
     */
    @Test
    @Alerts(DEFAULT = {"2", "only screen and (color)", "print", "only screen and (color), print",
                       "@import url(\"imp.css\") only screen and (color), print;"},
            IE = {"2", "only screen and (color)", "print", "only screen and (color), print",
                  "@import url( imp.css ) only screen and (color), print;"})
    @HtmlUnitNYI(IE = {"2", "only screen and (color)", "print", "only screen and (color), print",
                       "@import url(\"imp.css\") only screen and (color), print;"})
    public void mediaQuery() throws Exception {
        final String html
            = "<html><body>\n"

            + "<style>\n"
            + "  @import 'imp.css' only screen and (color),print;\n"
            + "</style>\n"

            + "<script>\n"
            + LOG_TITLE_FUNCTION
            + "  var styleSheet = document.styleSheets[0];\n"
            + "  var rule = styleSheet.cssRules[0];\n"
            + "  var mediaList = rule.media;\n"
            + "  log(mediaList.length);\n"
            + "  for (var i = 0; i < mediaList.length; i++) {\n"
            + "    log(mediaList.item(i));\n"
            + "  }\n"
            + "  log(mediaList.mediaText);\n"
            + "  log(rule.cssText);\n"
            + "</script>\n"

            + "</body></html>";

        final String css = "#d { color: green }";
        getMockWebConnection().setResponse(new URL(URL_FIRST, "imp.css"), css, MimeType.TEXT_CSS);

        loadPageVerifyTitle2(html);
    }

    /**
     * @throws Exception if an error occurs
     */
    @Test
    @Alerts({"[object CSSStyleSheet]", "§§URL§§imp.css", "#d { color: green; }"})
    @HtmlUnitNYI(CHROME = {"[object CSSStyleSheet]", "null", "@import url(\"imp.css\");"},
            EDGE = {"[object CSSStyleSheet]", "null", "@import url(\"imp.css\");"},
            FF = {"[object CSSStyleSheet]", "null", "@import url(\"imp.css\");"},
            FF78 = {"[object CSSStyleSheet]", "null", "@import url(\"imp.css\");"},
            IE = {"[object CSSStyleSheet]", "null", "@import url(\"imp.css\");"})
    public void styleSheet() throws Exception {
        final String html
            = "<html><body>\n"

            + "<style>\n"
            + "  @import 'imp.css';\n"
            + "</style>\n"

            + "<script>\n"
            + LOG_TITLE_FUNCTION
            + "  var styleSheet = document.styleSheets[0];\n"
            + "  var rule = styleSheet.cssRules[0];\n"
            + "  log(rule.styleSheet);\n"
            + "  log(rule.styleSheet.href);\n"
            + "  log(rule.styleSheet.cssRules[0].cssText);\n"
            + "</script>\n"

            + "</body></html>";

        final String css = "#d { color: green }";
        getMockWebConnection().setResponse(new URL(URL_FIRST, "imp.css"), css, MimeType.TEXT_CSS);

        expandExpectedAlertsVariables(URL_FIRST);
        loadPageVerifyTitle2(html);
    }

    /**
     * Regression test for Bug #789.
     * @throws Exception if an error occurs
     */
    @Test
    @Alerts(DEFAULT = {"[object CSSImportRule]", "§§URL§§second/", "", "0", "[object CSSStyleSheet]"},
            IE = {"[object CSSImportRule]", "§§URL§§second/",
                "all", "0", "[object CSSStyleSheet]"})
    public void getImportFromCssRulesCollection_absolute() throws Exception {
        expandExpectedAlertsVariables(URL_FIRST);
        getImportFromCssRulesCollection(URL_FIRST, URL_SECOND.toExternalForm(), URL_SECOND);
    }

    /**
     * Regression test for Bug #789.
     * @throws Exception if an error occurs
     */
    @Test
    @Alerts(DEFAULT = {"[object CSSImportRule]", "foo.css", "", "0", "[object CSSStyleSheet]"},
            IE = {"[object CSSImportRule]", "foo.css", "all", "0", "[object CSSStyleSheet]"})
    public void getImportFromCssRulesCollection_relative() throws Exception {
        final URL urlPage = new URL(URL_FIRST, "/dir1/dir2/foo.html");
        final URL urlCss = new URL(URL_FIRST, "/dir1/dir2/foo.css");
        getImportFromCssRulesCollection(urlPage, "foo.css", urlCss);
    }

    private void getImportFromCssRulesCollection(final URL pageUrl, final String cssRef, final URL cssUrl)
        throws Exception {
        final String html
            = "<html><body>\n"
            + "<style>@import url('" + cssRef + "');</style><div id='d'>foo</div>\n"
            + "<script>\n"
            + LOG_TITLE_FUNCTION
            + "  var item = document.styleSheets.item(0);\n"
            + "  if (item.cssRules) {\n"
            + "    var r = item.cssRules[0];\n"
            + "    log(r);\n"
            + "    log(r.href);\n"
            + "    log(r.media);\n"
            + "    log(r.media.length);\n"
            + "    log(r.styleSheet);\n"
            + "  } else {\n"
            + "    log('cssRules undefined');\n"
            + "  }\n"
            + "</script>\n"
            + "</body></html>";
        final String css = "#d { color: green }";

        getMockWebConnection().setResponse(cssUrl, css, MimeType.TEXT_CSS);

        final WebDriver driver = loadPage2(html, pageUrl);
        verifyTitle2(driver, getExpectedAlerts());
    }

    /**
     * @throws Exception if an error occurs
     */
    @Test
    @Alerts("true")
    public void importedStylesheetsLoaded() throws Exception {
        final String html
            = "<html><body>\n"
            + "<style>@import url('" + URL_SECOND + "');</style>\n"
            + "<div id='d'>foo</div>\n"
            + "<script>\n"
            + LOG_TITLE_FUNCTION
            + "var d = document.getElementById('d');\n"
            + "var s = window.getComputedStyle(d, null);\n"
            + "log(s.color.indexOf('128') > 0);\n"
            + "</script>\n"
            + "</body></html>";
        final String css = "#d { color: rgb(0, 128, 0); }";

        getMockWebConnection().setResponse(URL_SECOND, css, MimeType.TEXT_CSS);

        loadPageVerifyTitle2(html);
    }

    /**
     * @throws Exception if an error occurs
     */
    @Test
    @Alerts("true")
    public void importedStylesheetsURLResolution() throws Exception {
        final String html = "<html><head>\n"
            + "<link rel='stylesheet' type='text/css' href='dir1/dir2/file1.css'></link>\n"
            + "<body>\n"
            + "<div id='d'>foo</div>\n"
            + "<script>\n"
            + LOG_TITLE_FUNCTION
            + "var d = document.getElementById('d');\n"
            + "var s = window.getComputedStyle(d, null);\n"
            + "log(s.color.indexOf('128') > 0);\n"
            + "</script>\n"
            + "</body></html>";
        final String css1 = "@import url('file2.css');";
        final String css2 = "#d { color: rgb(0, 128, 0); }";

        final URL urlPage = URL_FIRST;
        final URL urlCss1 = new URL(urlPage, "dir1/dir2/file1.css");
        final URL urlCss2 = new URL(urlPage, "dir1/dir2/file2.css");
        getMockWebConnection().setResponse(urlCss1, css1, MimeType.TEXT_CSS);
        getMockWebConnection().setResponse(urlCss2, css2, MimeType.TEXT_CSS);

        final WebDriver driver = loadPage2(html, urlPage);
        verifyTitle2(driver, getExpectedAlerts());
    }

    /**
     * @throws Exception if an error occurs
     */
    @Test
    @Alerts("true")
    public void circularImportedStylesheets() throws Exception {
        final String html = "<html><head>\n"
            + "<link rel='stylesheet' type='text/css' href='dir1/dir2/file1.css'></link>\n"
            + "<body>\n"
            + "<div id='d'>foo</div>\n"
            + "<script>\n"
            + LOG_TITLE_FUNCTION
            + "  var d = document.getElementById('d');\n"
            + "  var s = window.getComputedStyle(d, null);\n"
            + "  log(s.color.indexOf('128') > 0);\n"
            + "</script>\n"
            + "</body></html>";

        final String css1 = "@import url('file2.css');";
        final String css2 = "@import url('file1.css');\n"
            + "#d { color: rgb(0, 128, 0); }";

        final URL urlPage = URL_FIRST;
        final URL urlCss1 = new URL(urlPage, "dir1/dir2/file1.css");
        final URL urlCss2 = new URL(urlPage, "dir1/dir2/file2.css");
        getMockWebConnection().setResponse(urlCss1, css1, MimeType.TEXT_CSS);
        getMockWebConnection().setResponse(urlCss2, css2, MimeType.TEXT_CSS);

        final WebDriver driver = loadPage2(html, urlPage);
        verifyTitle2(driver, getExpectedAlerts());
    }

    /**
     * @throws Exception if an error occurs
     */
    @Test
    @Alerts({"true", "true", "true"})
    public void circularImportedStylesheetsComplexCase() throws Exception {
        // TODO [IE]SINGLE-VS-BULK test runs when executed as single but breaks as bulk
        shutDownRealIE();

        final String html = "<html><head>\n"
            + "<link rel='stylesheet' type='text/css' href='dir1/dir2/file1.css'></link>\n"
            + "<body>\n"
            + "<div id='d'>foo</div>\n"
            + "<div id='e'>foo</div>\n"
            + "<div id='f'>foo</div>\n"
            + "<script>\n"
            + LOG_TITLE_FUNCTION
            + "var d = document.getElementById('d');\n"
            + "var s = window.getComputedStyle(d, null);\n"
            + "log(s.color.indexOf('128') > 0);\n"
            + "var e = document.getElementById('e');\n"
            + "s = window.getComputedStyle(e, null);\n"
            + "log(s.color.indexOf('127') > 0);\n"
            + "var f = document.getElementById('f');\n"
            + "s = window.getComputedStyle(f, null);\n"
            + "log(s.color.indexOf('126') > 0);\n"
            + "</script>\n"
            + "</body></html>";
        final String css1 = "@import url('file2.css');";
        final String css2 = "@import url('file3.css');\n"
            + "@import url('file4.css');";
        final String css3 = "#d { color: rgb(0, 128, 0); }";
        final String css4 = "@import url('file5.css');\n"
            + "#e { color: rgb(0, 127, 0); }";
        final String css5 = "@import url('file2.css');\n"
            + "#f { color: rgb(0, 126, 0); }";

        final URL urlPage = URL_FIRST;
        final URL urlCss1 = new URL(urlPage, "dir1/dir2/file1.css");
        final URL urlCss2 = new URL(urlPage, "dir1/dir2/file2.css");
        final URL urlCss3 = new URL(urlPage, "dir1/dir2/file3.css");
        final URL urlCss4 = new URL(urlPage, "dir1/dir2/file4.css");
        final URL urlCss5 = new URL(urlPage, "dir1/dir2/file5.css");
        getMockWebConnection().setResponse(urlCss1, css1, MimeType.TEXT_CSS);
        getMockWebConnection().setResponse(urlCss2, css2, MimeType.TEXT_CSS);
        getMockWebConnection().setResponse(urlCss3, css3, MimeType.TEXT_CSS);
        getMockWebConnection().setResponse(urlCss4, css4, MimeType.TEXT_CSS);
        getMockWebConnection().setResponse(urlCss5, css5, MimeType.TEXT_CSS);

        final WebDriver driver = loadPage2(html, urlPage);
        verifyTitle2(driver, getExpectedAlerts());
    }

    /**
     * Test that media specific imports work correctly.
     * Should import the first stylesheet and not the second
     * @throws Exception if an error occurs
     */
    @Test
    @Alerts("42px")
    public void importedStylesheetsLoadedAccordingToMediaType() throws Exception {
        // TODO [IE]SINGLE-VS-BULK test runs when executed as single but breaks as bulk
        shutDownRealIE();

        final String html
            = "<html><head>\n"
            + "  <style>\n"
            + "    @import url('" + URL_SECOND  + "');\n"
            + "    @import url('" + URL_THIRD + "') print;\n"
            + "  </style>\n"
            + "</head>\n"

            + "<body>\n"
            + "  <div id='d'>foo</div>\n"
            + "  <script>\n"
            + LOG_TITLE_FUNCTION
            + "    var d = document.getElementById('d');\n"
            + "    var s = window.getComputedStyle(d, null);\n"
            + "    log(s.fontSize);\n"
            + "</script>\n"
            + "</body></html>";
        final String screenCss = "#d { font-size: 42px; }";
        final String printCss  = "#d { font-size: 13px; }";

        getMockWebConnection().setResponse(URL_SECOND, screenCss, MimeType.TEXT_CSS);
        getMockWebConnection().setResponse(URL_THIRD, printCss, MimeType.TEXT_CSS);

        loadPageVerifyTitle2(html);
    }
}<|MERGE_RESOLUTION|>--- conflicted
+++ resolved
@@ -101,19 +101,9 @@
      * @throws Exception if an error occurs
      */
     @Test
-<<<<<<< HEAD
     @Alerts(DEFAULT = "@import url(\"imp.css\");",
             IE = "@import url( imp.css );")
-    @HtmlUnitNYI(CHROME = "@import url(imp.css);",
-            EDGE = "@import url(imp.css);",
-            FF = "@import url(imp.css);",
-            FF78 = "@import url(imp.css);",
-            IE = "@import url(imp.css);")
-=======
-    @Alerts(DEFAULT = {"@import url(\"imp.css\");", "@import url(\"imp.css\");"},
-            IE = {"@import url( imp.css );", "@import url( imp.css );"})
-    @HtmlUnitNYI(IE = {"@import url(\"imp.css\");", "@import url(\"imp.css\");"})
->>>>>>> a49ab17f
+    @HtmlUnitNYI("@import url(\"imp.css\");"})
     public void cssTextSet() throws Exception {
         final String html
             = "<html><body>\n"
@@ -126,7 +116,6 @@
             + LOG_TITLE_FUNCTION
             + "  var styleSheet = document.styleSheets[0];\n"
             + "  var rule = styleSheet.cssRules[0];\n"
-            + "  log(rule.cssText);\n"
             + "  try {"
             + "    rule.cssText = '@import \"imp2.css\";';\n"
             + "    log(rule.cssText);\n"
@@ -400,19 +389,11 @@
     @Test
     @Alerts(DEFAULT = {"[object MediaList]", "screen", "1", "screen", "screen", "@import url(\"imp.css\") screen;"},
             IE = {"[object MediaList]", "screen", "1", "screen", "screen", "@import url( imp.css ) screen;"})
-<<<<<<< HEAD
-    @HtmlUnitNYI(CHROME = {"[object MediaList]", "screen", "1", "screen", "screen", "@import url(imp.css) screen;"},
-            EDGE = {"[object MediaList]", "screen", "1", "screen", "screen", "@import url(imp.css) screen;"},
-            FF = {"[object MediaList]", "screen", "1", "screen", "screen", "@import url(imp.css) screen;"},
-            FF78 = {"[object MediaList]", "screen", "1", "screen", "screen", "@import url(imp.css) screen;"},
-            IE = {"[object MediaList]", "screen", "1", "screen", "screen", "@import url(imp.css) screen;"})
-=======
     @HtmlUnitNYI(CHROME = {"[object MediaList]", "", "1", "screen", "screen", "@import url(\"imp.css\") screen;"},
             EDGE = {"[object MediaList]", "", "1", "screen", "screen", "@import url(\"imp.css\") screen;"},
             FF = {"[object MediaList]", "", "1", "screen", "screen", "@import url(\"imp.css\") screen;"},
             FF78 = {"[object MediaList]", "", "1", "screen", "screen", "@import url(\"imp.css\") screen;"},
             IE = {"[object MediaList]", "all", "1", "screen", "screen", "@import url(\"imp.css\") screen;"})
->>>>>>> a49ab17f
     public void media() throws Exception {
         final String html
             = "<html><body>\n"
