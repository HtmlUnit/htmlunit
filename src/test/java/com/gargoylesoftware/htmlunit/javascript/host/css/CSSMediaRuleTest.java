--- conflicted
+++ resolved
@@ -100,13 +100,8 @@
     @HtmlUnitNYI(CHROME = "@media screen {p { background-color: rgb(255, 255, 255) } }",
             EDGE = "@media screen {p { background-color: rgb(255, 255, 255) } }",
             FF = "@media screen {p { background-color: rgb(255, 255, 255) } }",
-<<<<<<< HEAD
-            FF78 = "@media screen {p { background-color: rgb(255, 255, 255) } }")
-    // FIXME output formatting in rule.cssText -> CSSParser
-=======
             FF78 = "@media screen {p { background-color: rgb(255, 255, 255) } }",
             IE = "@media screen {p { background-color: rgb(255, 255, 255) } }")
->>>>>>> a49ab17f
     public void cssTextSet() throws Exception {
         final String html
             = "<html><body>\n"
