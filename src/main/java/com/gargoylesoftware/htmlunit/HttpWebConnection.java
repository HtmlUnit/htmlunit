/*
 * Copyright (c) 2002-2022 Gargoyle Software Inc.
 *
 * Licensed under the Apache License, Version 2.0 (the "License");
 * you may not use this file except in compliance with the License.
 * You may obtain a copy of the License at
 * https://www.apache.org/licenses/LICENSE-2.0
 *
 * Unless required by applicable law or agreed to in writing, software
 * distributed under the License is distributed on an "AS IS" BASIS,
 * WITHOUT WARRANTIES OR CONDITIONS OF ANY KIND, either express or implied.
 * See the License for the specific language governing permissions and
 * limitations under the License.
 */
package com.gargoylesoftware.htmlunit;

import static com.gargoylesoftware.htmlunit.BrowserVersionFeatures.URL_AUTH_CREDENTIALS;

import java.io.ByteArrayInputStream;
import java.io.ByteArrayOutputStream;
import java.io.EOFException;
import java.io.File;
import java.io.IOException;
import java.io.InputStream;
import java.io.OutputStream;
import java.net.InetAddress;
import java.net.InetSocketAddress;
import java.net.URI;
import java.net.URISyntaxException;
import java.net.URL;
import java.nio.charset.Charset;
import java.nio.file.Files;
import java.security.GeneralSecurityException;
import java.security.KeyStore;
import java.util.ArrayList;
import java.util.Collections;
import java.util.HashMap;
import java.util.List;
import java.util.Map;
import java.util.WeakHashMap;
import java.util.concurrent.ExecutionException;
import java.util.concurrent.Future;

import javax.net.ssl.SSLContext;
import javax.net.ssl.SSLEngine;
import javax.net.ssl.SSLPeerUnverifiedException;

import org.apache.commons.io.IOUtils;
import org.apache.commons.lang3.JavaVersion;
import org.apache.commons.lang3.StringUtils;
import org.apache.commons.lang3.SystemUtils;
import org.apache.commons.lang3.reflect.FieldUtils;
import org.apache.commons.logging.Log;
import org.apache.commons.logging.LogFactory;
import org.apache.hc.client5.http.async.methods.SimpleBody;
import org.apache.hc.client5.http.async.methods.SimpleHttpRequest;
import org.apache.hc.client5.http.async.methods.SimpleHttpResponse;
import org.apache.hc.client5.http.async.methods.SimpleRequestProducer;
import org.apache.hc.client5.http.async.methods.SimpleResponseConsumer;
import org.apache.hc.client5.http.auth.AuthCache;
import org.apache.hc.client5.http.auth.AuthScheme;
import org.apache.hc.client5.http.auth.AuthScope;
import org.apache.hc.client5.http.auth.Credentials;
import org.apache.hc.client5.http.auth.CredentialsStore;
import org.apache.hc.client5.http.config.RequestConfig;
import org.apache.hc.client5.http.cookie.CookieSpecFactory;
import org.apache.hc.client5.http.entity.mime.InputStreamBody;
import org.apache.hc.client5.http.entity.mime.MultipartEntityBuilder;
import org.apache.hc.client5.http.impl.async.CloseableHttpAsyncClient;
import org.apache.hc.client5.http.impl.async.HttpAsyncClientBuilder;
import org.apache.hc.client5.http.impl.auth.BasicAuthCache;
import org.apache.hc.client5.http.impl.nio.PoolingAsyncClientConnectionManager;
import org.apache.hc.client5.http.impl.nio.PoolingAsyncClientConnectionManagerBuilder;
import org.apache.hc.client5.http.protocol.HttpClientContext;
import org.apache.hc.client5.http.protocol.RequestAddCookies;
import org.apache.hc.client5.http.protocol.RequestClientConnControl;
import org.apache.hc.client5.http.protocol.ResponseProcessCookies;
import org.apache.hc.client5.http.ssl.ClientTlsStrategyBuilder;
import org.apache.hc.client5.http.ssl.DefaultHostnameVerifier;
import org.apache.hc.client5.http.ssl.NoopHostnameVerifier;
import org.apache.hc.client5.http.ssl.TrustAllStrategy;
import org.apache.hc.core5.function.Factory;
import org.apache.hc.core5.http.ConnectionClosedException;
import org.apache.hc.core5.http.ContentType;
import org.apache.hc.core5.http.EntityDetails;
import org.apache.hc.core5.http.Header;
import org.apache.hc.core5.http.HttpEntity;
import org.apache.hc.core5.http.HttpException;
import org.apache.hc.core5.http.HttpHost;
import org.apache.hc.core5.http.HttpRequest;
import org.apache.hc.core5.http.HttpRequestInterceptor;
import org.apache.hc.core5.http.HttpResponse;
import org.apache.hc.core5.http.Method;
import org.apache.hc.core5.http.config.RegistryBuilder;
import org.apache.hc.core5.http.io.SocketConfig;
import org.apache.hc.core5.http.message.StatusLine;
import org.apache.hc.core5.http.nio.ssl.TlsStrategy;
import org.apache.hc.core5.http.protocol.HttpContext;
import org.apache.hc.core5.net.WWWFormCodec;
import org.apache.hc.core5.reactor.IOReactorConfig;
import org.apache.hc.core5.reactor.ssl.TlsDetails;
import org.apache.hc.core5.ssl.SSLContextBuilder;
import org.apache.hc.core5.ssl.SSLContexts;
import org.apache.hc.core5.util.TimeValue;
import org.apache.hc.core5.util.Timeout;

import com.gargoylesoftware.htmlunit.WebRequest.HttpHint;
import com.gargoylesoftware.htmlunit.httpclient.HtmlUnitCookieSpecProvider;
import com.gargoylesoftware.htmlunit.httpclient.HtmlUnitCookieStore;
import com.gargoylesoftware.htmlunit.httpclient.HtmlUnitRedirectStrategie;
import com.gargoylesoftware.htmlunit.httpclient.HtmlUnitSSLConnectionSocketFactory;
import com.gargoylesoftware.htmlunit.httpclient.HttpClientConverter;
import com.gargoylesoftware.htmlunit.util.KeyDataPair;
import com.gargoylesoftware.htmlunit.util.MimeType;
import com.gargoylesoftware.htmlunit.util.NameValuePair;
import com.gargoylesoftware.htmlunit.util.UrlUtils;

/**
 * Default implementation of {@link WebConnection}, using the HttpClient library to perform HTTP requests.
 *
 * @author <a href="mailto:mbowler@GargoyleSoftware.com">Mike Bowler</a>
 * @author Noboru Sinohara
 * @author David D. Kilzer
 * @author Marc Guillemot
 * @author Brad Clarke
 * @author Ahmed Ashour
 * @author Nicolas Belisle
 * @author Ronald Brill
 * @author John J Murdoch
 * @author Carsten Steul
 * @author Hartmut Arlt
 * @author Joerg Werner
 */
public class HttpWebConnection implements WebConnection {

    private static final Log LOG = LogFactory.getLog(HttpWebConnection.class);

    private static final String HACKED_COOKIE_POLICY = "mine";

    // have one per thread because this is (re)configured for every call (see configureHttpProcessorBuilder)
    // do not use a ThreadLocal because this in only accessed form this class
    private final Map<Thread, HttpAsyncClientBuilder> httpClientBuilder_ = new WeakHashMap<>();
    private final WebClient webClient_;

    private String virtualHost_;
    private final CookieSpecFactory htmlUnitCookieSpecProvider_;
    private final WebClientOptions usedOptions_;
    private PoolingAsyncClientConnectionManager connectionManager_;

    /** Authentication cache shared among all threads of a web client. */
    private final AuthCache sharedAuthCache_ = new SynchronizedAuthCache();

    /** Maintains a separate {@link HttpClientContext} object per HttpWebConnection and thread. */
    private final Map<Thread, HttpClientContext> httpClientContextByThread_ = new WeakHashMap<>();

    /**
     * Creates a new HTTP web connection instance.
     * @param webClient the WebClient that is using this connection
     */
    public HttpWebConnection(final WebClient webClient) {
        webClient_ = webClient;
        htmlUnitCookieSpecProvider_ = new HtmlUnitCookieSpecProvider(webClient.getBrowserVersion());
        usedOptions_ = new WebClientOptions();
    }

    /**
     * {@inheritDoc}
     */
    @Override
    public WebResponse getResponse(final WebRequest webRequest) throws IOException {
        final HttpAsyncClientBuilder builder = reconfigureHttpClientIfNeeded(getHttpClientBuilder(), webRequest);

        SimpleHttpRequest httpMethod = null;
        try {
            try {
                httpMethod = makeHttpMethod(webRequest, builder);
            }
            catch (final URISyntaxException e) {
                throw new IOException("Unable to create URI from URL: " + webRequest.getUrl().toExternalForm()
                        + " (reason: " + e.getMessage() + ")", e);
            }

            final long startTime = System.currentTimeMillis();

            final HttpContext httpContext = getHttpContext();
            HttpResponse httpResponse = null;
            try {
                try (CloseableHttpAsyncClient closeableHttpClient = builder.build()) {
                    httpResponse = execute(closeableHttpClient, httpMethod);
                }
            }
            catch (final SSLPeerUnverifiedException s) {
                // TODO: not sure if we can still support this
                // Try to use only SSLv3 instead
                if (webClient_.getOptions().isUseInsecureSSL()) {
                    HtmlUnitSSLConnectionSocketFactory.setUseSSL3Only(httpContext, true);
                    try (CloseableHttpAsyncClient closeableHttpClient = builder.build()) {
                        httpResponse = execute(closeableHttpClient, httpMethod);
                    }
                }
                else {
                    throw s;
                }
            }
            catch (final Error e) {
                // in case a StackOverflowError occurs while the connection is leased, it won't get released.
                // Calling code may catch the StackOverflowError, but due to the leak, the httpClient_ may
                // come out of connections and throw a ConnectionPoolTimeoutException.
                // => best solution, discard the HttpClient instance.
                httpClientBuilder_.remove(Thread.currentThread());
                throw e;
            }

            final DownloadedContent downloadedBody = downloadResponseBody(httpResponse);
            final long endTime = System.currentTimeMillis();
            return makeWebResponse(httpResponse, webRequest, downloadedBody, endTime - startTime);
        }
        finally {
            if (httpMethod != null) {
                onResponseGenerated(httpMethod);
            }
        }
    }

    /**
     * Executes the asynchronous operation and waits for the result. This effectively
     * makes the asynchronous client working synchronously.
     * @param httpClient the http client instance
     * @param httpRequest the request
     * @return the response
     * @throws IOException if anything went wrongö
     */
    private SimpleHttpResponse execute(final CloseableHttpAsyncClient httpClient, final SimpleHttpRequest httpRequest)
        throws IOException {
        // first start the client if not done so far
        httpClient.start();

        final Future<SimpleHttpResponse> future =
            httpClient.execute(SimpleRequestProducer.create(httpRequest), SimpleResponseConsumer.create(), null);

        try {
            return future.get();
        }
        catch (final InterruptedException e) {
            throw new IOException(e);
        }
        catch (final ExecutionException e) {
            // throw the causing exception
            final Throwable cause = e.getCause();
            if (cause instanceof RuntimeException) {
                throw (RuntimeException) cause;
            }
            else if (cause instanceof IOException) {
                throw (IOException) cause;
            }
            else {
                // need to wrap the exception so we can throw it
                throw new IOException(cause);
            }
        }
    }

    /**
     * Called when the response has been generated. Default action is to release
     * the HttpMethod's connection. Subclasses may override.
     * @param httpMethod the httpMethod used (can be null)
     */
    protected void onResponseGenerated(final SimpleHttpRequest httpMethod) {
    }

    /**
     * Returns the {@link HttpClientContext} for the current thread. Creates a new one if necessary.
     */
    private synchronized HttpContext getHttpContext() {
        HttpClientContext httpClientContext = httpClientContextByThread_.get(Thread.currentThread());
        if (httpClientContext == null) {
            httpClientContext = new HttpClientContext();

            // set the shared authentication cache
            httpClientContext.setAttribute(HttpClientContext.AUTH_CACHE, sharedAuthCache_);

            httpClientContextByThread_.put(Thread.currentThread(), httpClientContext);
        }
        return httpClientContext;
    }

    private void setProxy(final SimpleHttpRequest httpRequest, final WebRequest webRequest,
            final HttpAsyncClientBuilder clientBuilder) {
        final InetAddress localAddress = webClient_.getOptions().getLocalAddress();
        final RequestConfig.Builder requestBuilder = createRequestConfigBuilder(getTimeout(webRequest), localAddress);

        // clean potential settings made for a previous request
        clientBuilder.setIOReactorConfig(null);

        if (webRequest.getProxyHost() == null) {
            requestBuilder.setProxy(null);
            httpRequest.setConfig(requestBuilder.build());
            return;
        }

        final HttpHost proxy = new HttpHost(webRequest.getProxyScheme(), webRequest.getProxyHost(),
                                            webRequest.getProxyPort());
        if (webRequest.isSocksProxy()) {
            final IOReactorConfig.Builder configBuilder = IOReactorConfig.custom();
            configBuilder.setSocksProxyAddress(new InetSocketAddress(webRequest.getProxyHost(),
                    webRequest.getProxyPort()));
            final IOReactorConfig ioConfig = configBuilder.build();

            clientBuilder.setIOReactorConfig(ioConfig);
        }
        else {
            requestBuilder.setProxy(proxy);
            httpRequest.setConfig(requestBuilder.build());
        }
    }

    /**
     * Creates an <tt>HttpMethod</tt> instance according to the specified parameters.
     * @param webRequest the request
     * @param httpClientBuilder the httpClientBuilder that will be configured
     * @return the <tt>HttpMethod</tt> instance constructed according to the specified parameters
     * @throws IOException
     * @throws URISyntaxException
     */
    private SimpleHttpRequest makeHttpMethod(final WebRequest webRequest,
            final HttpAsyncClientBuilder httpClientBuilder)
        throws URISyntaxException {

        final HttpContext httpContext = getHttpContext();
        final Charset charset = webRequest.getCharset();
        // Make sure that the URL is fully encoded. IE actually sends some Unicode chars in request
        // URLs; because of this we allow some Unicode chars in URLs. However, at this point we're
        // handing things over the HttpClient, and HttpClient will blow up if we leave these Unicode
        // chars in the URL.
        final URL url = UrlUtils.encodeUrl(webRequest.getUrl(), false, charset);

        URI uri = UrlUtils.toURI(url, escapeQuery(url.getQuery()));
        if (getVirtualHost() != null) {
            uri = URI.create(getVirtualHost());
        }
        final SimpleHttpRequest httpMethod = buildHttpMethod(webRequest.getHttpMethod(), uri);
        setProxy(httpMethod, webRequest, httpClientBuilder);

<<<<<<< HEAD
        if (StringUtils.equalsAny(httpMethod.getMethod(), Method.POST.name(), Method.PUT.name(), Method.PATCH.name())) {
            // POST as well as PUT and PATCH
=======
        // POST, PUT and PATCH
        if (httpMethod instanceof HttpEntityEnclosingRequest) {
            // developer note:
            // this has to be in sync with
            // com.gargoylesoftware.htmlunit.WebRequest.getRequestParameters()

            final HttpEntityEnclosingRequest method = (HttpEntityEnclosingRequest) httpMethod;
>>>>>>> b11b071f

            if (webRequest.getEncodingType()
                    == FormEncodingType.URL_ENCODED && httpMethod.getMethod().equals(Method.POST.name())) {
                if (webRequest.getRequestBody() == null) {
                    final List<NameValuePair> pairs = webRequest.getRequestParameters();
                    final String query = WWWFormCodec.format(
                            HttpClientConverter.nameValuePairsToHttpClient(pairs), charset);

                    final ContentType contentType;
                    if (webRequest.hasHint(HttpHint.IncludeCharsetInContentTypeHeader)) {
                        contentType = ContentType.APPLICATION_FORM_URLENCODED.withCharset(charset);
                    }
                    else {
                        contentType = ContentType.APPLICATION_FORM_URLENCODED.withCharset((Charset) null);
                    }
                    httpMethod.setBody(query, contentType);
                }
                else {
                    final String body = StringUtils.defaultString(webRequest.getRequestBody());
                    httpMethod.setBody(body, ContentType.APPLICATION_FORM_URLENCODED.withCharset(charset));
                }
            }
            else if (webRequest.getEncodingType()
                    == FormEncodingType.TEXT_PLAIN && httpMethod.getMethod().equals(Method.POST.name())) {
                if (webRequest.getRequestBody() == null) {
                    final StringBuilder body = new StringBuilder();
                    for (final NameValuePair pair : webRequest.getRequestParameters()) {
                        body.append(StringUtils.remove(StringUtils.remove(pair.getName(), '\r'), '\n'))
                            .append('=')
                            .append(StringUtils.remove(StringUtils.remove(pair.getValue(), '\r'), '\n'))
                            .append("\r\n");
                    }
                    httpMethod.setBody(body.toString(), ContentType.TEXT_PLAIN.withCharset(charset));
                }
                else {
                    final String body = StringUtils.defaultString(webRequest.getRequestBody());
                    httpMethod.setBody(body, ContentType.TEXT_PLAIN.withCharset(charset));
                }
            }
            else if (FormEncodingType.MULTIPART == webRequest.getEncodingType()) {
                final Charset c = getCharset(charset, webRequest.getRequestParameters());

                // TODO: There ought to be a way to create a multi-part body for the asynchronous client.
                // For now, use the classic classes.
                final MultipartEntityBuilder builder = MultipartEntityBuilder.create().setLaxMode();
                builder.setCharset(c);

                for (final NameValuePair pair : webRequest.getRequestParameters()) {
                    if (pair instanceof KeyDataPair) {
                        buildFilePart((KeyDataPair) pair, builder);
                    }
                    else {
                        builder.addTextBody(pair.getName(), pair.getValue(),
                                            ContentType.TEXT_PLAIN.withCharset(charset));
                    }
                }

                final HttpEntity entity = builder.build();

                // convert the classic multi-part entity to bytes
                final ByteArrayOutputStream buffer = new ByteArrayOutputStream();
                try {
                    entity.writeTo(buffer);
                }
                catch (final IOException e) {
                    throw new RuntimeException(e);
                }
                final byte[] body = buffer.toByteArray();

                httpMethod.setBody(body, ContentType.MULTIPART_FORM_DATA.withCharset(charset));
            }
            else { // for instance a PUT or PATCH request
                final String body = webRequest.getRequestBody();
                if (body != null) {
                    // TODO: can't set charset without a content type
                    //httpMethod.setBody(body, ContentType.create(body, charset);
                    httpMethod.setBody(body, null);
                }
            }
        }
        else {
            // this is the case for GET as well as TRACE, DELETE, OPTIONS and HEAD
            if (!webRequest.getRequestParameters().isEmpty()) {
                final List<NameValuePair> pairs = webRequest.getRequestParameters();
                final String query = WWWFormCodec.format(
                        HttpClientConverter.nameValuePairsToHttpClient(pairs), charset);
                uri = UrlUtils.toURI(url, query);
                httpMethod.setUri(uri);
            }
        }

        configureHttpProcessorBuilder(httpClientBuilder, webRequest);

        // Tell the client where to get its credentials from
        // (it may have changed on the webClient since last call to getHttpClientFor(...))
        final CredentialsStore credentialsProvider = webClient_.getCredentialsProvider();

        // if the used url contains credentials, we have to add this
        final Credentials requestUrlCredentials = webRequest.getUrlCredentials();
        if (null != requestUrlCredentials
                && webClient_.getBrowserVersion().hasFeature(URL_AUTH_CREDENTIALS)) {
            final URL requestUrl = webRequest.getUrl();
            final AuthScope authScope = new AuthScope(requestUrl.getHost(), requestUrl.getPort());
            // updating our client to keep the credentials for the next request
            credentialsProvider.setCredentials(authScope, requestUrlCredentials);
            // TODO: not sure if this is the correct way to invalidate a previous auth
            HttpClientContext.adapt(httpContext).getAuthExchanges().remove(HttpHost.create(uri));
            sharedAuthCache_.remove(HttpHost.create(uri));
        }

        // if someone has set credentials to this request, we have to add this
        final Credentials requestCredentials = webRequest.getCredentials();
        if (null != requestCredentials) {
            final URL requestUrl = webRequest.getUrl();
            final AuthScope authScope = new AuthScope(requestUrl.getHost(), requestUrl.getPort());
            // updating our client to keep the credentials for the next request
            credentialsProvider.setCredentials(authScope, requestCredentials);
            // TODO: not sure if this is the correct way to invalidate a previous auth
            HttpClientContext.adapt(httpContext).getAuthExchanges().remove(HttpHost.create(uri));
            sharedAuthCache_.remove(HttpHost.create(uri));
        }
        httpClientBuilder.setDefaultCredentialsProvider(credentialsProvider);
        httpContext.removeAttribute(HttpClientContext.CREDS_PROVIDER);

        // TODO: don't know how to replace this???
        //httpContext.removeAttribute(HttpClientContext.TARGET_AUTH_STATE);

        return httpMethod;
    }

    private static String escapeQuery(final String query) {
        if (query == null) {
            return null;
        }
        return query.replace("%%", "%25%25");
    }

    private static Charset getCharset(final Charset charset, final List<NameValuePair> pairs) {
        for (final NameValuePair pair : pairs) {
            if (pair instanceof KeyDataPair) {
                final KeyDataPair pairWithFile = (KeyDataPair) pair;
                if (pairWithFile.getData() == null && pairWithFile.getFile() != null) {
                    final String fileName = pairWithFile.getFile().getName();
                    for (int i = 0; i < fileName.length(); i++) {
                        if (fileName.codePointAt(i) > 127) {
                            return charset;
                        }
                    }
                }
            }
        }
        return null;
    }

    void buildFilePart(final KeyDataPair pairWithFile, final MultipartEntityBuilder builder) {
        String mimeType = pairWithFile.getMimeType();
        if (mimeType == null) {
            mimeType = MimeType.APPLICATION_OCTET_STREAM;
        }

        final ContentType contentType = ContentType.create(mimeType);
        final File file = pairWithFile.getFile();

        if (pairWithFile.getData() != null) {
            final String filename;
            if (file == null) {
                filename = pairWithFile.getValue();
            }
            else if (pairWithFile.getFileName() == null) {
                filename = file.getName();
            }
            else {
                filename = pairWithFile.getFileName();
            }

            builder.addBinaryBody(pairWithFile.getName(), new ByteArrayInputStream(pairWithFile.getData()),
                    contentType, filename);
            return;
        }

        if (file == null) {
            builder.addPart(pairWithFile.getName(),
                    // Overridden in order not to have a chunked response.
                    new InputStreamBody(new ByteArrayInputStream(new byte[0]), contentType, pairWithFile.getValue()) {
                    @Override
                    public long getContentLength() {
                        return 0;
                    }
                });
            return;
        }

        final String filename;
        if (pairWithFile.getFile() == null) {
            filename = pairWithFile.getValue();
        }
        else if (pairWithFile.getFileName() == null) {
            filename = pairWithFile.getFile().getName();
        }
        else {
            filename = pairWithFile.getFileName();
        }
        builder.addBinaryBody(pairWithFile.getName(), pairWithFile.getFile(), contentType, filename);
    }

    /**
     * Creates and returns a new HttpClient HTTP method based on the specified parameters.
     * @param submitMethod the submit method being used
     * @param uri the uri being used
     * @return a new HttpClient HTTP method based on the specified parameters
     */
    private static SimpleHttpRequest buildHttpMethod(final HttpMethod submitMethod, final URI uri) {
        final SimpleHttpRequest method;

        switch (submitMethod) {
            case GET:
                method = new SimpleHttpRequest(Method.GET, uri);
                break;

            case POST:
                method = new SimpleHttpRequest(Method.POST, uri);
                break;

            case PUT:
                method = new SimpleHttpRequest(Method.PUT, uri);
                break;

            case DELETE:
                method = new SimpleHttpRequest(Method.DELETE, uri);
                break;

            case OPTIONS:
                method = new SimpleHttpRequest(Method.OPTIONS, uri);
                break;

            case HEAD:
                method = new SimpleHttpRequest(Method.HEAD, uri);
                break;

            case TRACE:
                method = new SimpleHttpRequest(Method.TRACE, uri);
                break;

            case PATCH:
                method = new SimpleHttpRequest(Method.PATCH, uri);
                break;

            default:
                throw new IllegalStateException("Submit method not yet supported: " + submitMethod);
        }
        return method;
    }

    /**
     * Lazily initializes the internal HTTP client.
     *
     * @return the initialized HTTP client
     */
    protected HttpAsyncClientBuilder getHttpClientBuilder() {
        final Thread currentThread = Thread.currentThread();
        HttpAsyncClientBuilder builder = httpClientBuilder_.get(currentThread);
        if (builder == null) {
            builder = createHttpClientBuilder();

            // this factory is required later
            // to be sure this is done, we do it outside the createHttpClient() call
            final RegistryBuilder<CookieSpecFactory> registeryBuilder
                = RegistryBuilder.<CookieSpecFactory>create()
                            .register(HACKED_COOKIE_POLICY, htmlUnitCookieSpecProvider_);
            builder.setDefaultCookieSpecRegistry(registeryBuilder.build());

            builder.setDefaultCookieStore(new HtmlUnitCookieStore(webClient_.getCookieManager()));
            builder.setUserAgent(webClient_.getBrowserVersion().getUserAgent());
            httpClientBuilder_.put(currentThread, builder);
        }

        return builder;
    }

    /**
     * Returns the timeout to use for socket and connection timeouts for HttpConnectionManager.
     * Is overridden to 0 by StreamingWebConnection which keeps reading after a timeout and
     * must have long running connections explicitly terminated.
     * @param webRequest the request might have his own timeout
     * @return the WebClient's timeout
     */
    protected int getTimeout(final WebRequest webRequest) {
        if (webRequest == null || webRequest.getTimeout() < 0) {
            return webClient_.getOptions().getTimeout();
        }

        return webRequest.getTimeout();
    }

    /**
     * Creates the <tt>HttpClientBuilder</tt> that will be used by this WebClient.
     * Extensions may override this method in order to create a customized
     * <tt>HttpClientBuilder</tt> instance (e.g. with a custom
     * {@link org.apache.hc.client5.http.io.HttpClientConnectionManager} to perform
     * some tracking; see feature request 1438216).
     * @return the <tt>HttpClientBuilder</tt> that will be used by this WebConnection
     */
    protected HttpAsyncClientBuilder createHttpClientBuilder() {
        final HttpAsyncClientBuilder builder = HttpAsyncClientBuilder.create();
        builder.setRedirectStrategy(new HtmlUnitRedirectStrategie());
        configureTimeout(builder, getTimeout(null));

        //builder.disableContentCompression();
        builder.disableRedirectHandling();
        //builder.setVersionPolicy(HttpVersionPolicy.FORCE_HTTP_1);

        builder.setConnectionManagerShared(true);
        return builder;
    }

    private void configureTimeout(final HttpAsyncClientBuilder builder, final int timeout) {
        final InetAddress localAddress = webClient_.getOptions().getLocalAddress();
        final RequestConfig.Builder requestBuilder = createRequestConfigBuilder(timeout, localAddress);
        builder.setDefaultRequestConfig(requestBuilder.build());

        // TODO:
        //builder.setDefaultSocketConfig(createSocketConfigBuilder(timeout).build());

        getHttpContext().removeAttribute(HttpClientContext.REQUEST_CONFIG);
        usedOptions_.setTimeout(timeout);
    }

    private static RequestConfig.Builder createRequestConfigBuilder(final int timeout, final InetAddress localAddress) {

        final Timeout timeoutMS = Timeout.ofMilliseconds(timeout);

        final RequestConfig.Builder requestBuilder = RequestConfig.custom()
                .setCookieSpec(HACKED_COOKIE_POLICY)
                .setRedirectsEnabled(false)

                // TODO: Has been moved elsewhere, but where? HttpRoutePlanner?
                //.setLocalAddress(localAddress)

                // timeout
                .setConnectTimeout(timeoutMS)
                .setConnectionRequestTimeout(timeoutMS)
                .setResponseTimeout(timeoutMS);
        return requestBuilder;
    }

    /**
     * Creates the <tt>PoolingHttpClientConnectionManagerBuilder</tt> that will be used by this WebClient.
     * Extensions may override this method in order to create a customized
     * <tt>PoolingHttpClientConnectionManagerBuilder</tt> instance.
     * @param options the options
     * @return the <tt>PoolingHttpClientConnectionManagerBuilder</tt> that will be used by this WebConnection
     */
    protected PoolingAsyncClientConnectionManagerBuilder createConnectionManagerBuilder(
            final WebClientOptions options) {
        final PoolingAsyncClientConnectionManagerBuilder builder = PoolingAsyncClientConnectionManagerBuilder.create();

        configureHttpsScheme(builder);

        final long connectionTimeToLive = options.getConnectionTimeToLive();
        if (connectionTimeToLive >= 0) {
            final TimeValue timeToLive = TimeValue.ofMilliseconds(connectionTimeToLive);
            builder.setConnectionTimeToLive(timeToLive);
        }

        builder.setMaxConnPerRoute(6);

        return builder;
    }

    // TODO: settings probably moved to IORecactorConfig?
    private static SocketConfig.Builder createSocketConfigBuilder(final int timeout) {
        final SocketConfig.Builder socketBuilder = SocketConfig.custom()
                // timeout
                .setSoTimeout(Timeout.ofMilliseconds(timeout));
        return socketBuilder;
    }

    /**
     * React on changes that may have occurred on the WebClient settings.
     * Registering as a listener would be probably better.
     */
    private HttpAsyncClientBuilder reconfigureHttpClientIfNeeded(final HttpAsyncClientBuilder httpClientBuilder,
            final WebRequest webRequest) {
        final WebClientOptions options = webClient_.getOptions();

//        // register new SSL factory only if settings have changed
//        if (options.isUseInsecureSSL() != usedOptions_.isUseInsecureSSL()
//                || options.getSSLClientCertificateStore() != usedOptions_.getSSLClientCertificateStore()
//                || options.getSSLTrustStore() != usedOptions_.getSSLTrustStore()
//                || options.getSSLClientCipherSuites() != usedOptions_.getSSLClientCipherSuites()
//                || options.getSSLClientProtocols() != usedOptions_.getSSLClientProtocols()
//                || options.getProxyConfig() != usedOptions_.getProxyConfig()) {
//            configureHttpsScheme(httpClientBuilder);
//
//            if (connectionManager_ != null) {
//                connectionManager_.close();
//                connectionManager_ = null;
//            }
//        }
//
        final int timeout = getTimeout(webRequest);
        if (timeout != usedOptions_.getTimeout()) {
            configureTimeout(httpClientBuilder, timeout);
        }

//        final long connectionTimeToLive = webClient_.getOptions().getConnectionTimeToLive();
//        if (connectionTimeToLive != usedOptions_.getConnectionTimeToLive()) {
//            // TODO
//            //httpClientBuilder.setConnectionTimeToLive(connectionTimeToLive, TimeUnit.MILLISECONDS);
//            usedOptions_.setConnectionTimeToLive(connectionTimeToLive);
//        }

        if (connectionManager_ == null) {
            connectionManager_ = createConnectionManagerBuilder(options).build();
        }
        httpClientBuilder.setConnectionManager(connectionManager_);

        return httpClientBuilder;
    }

    private void configureHttpsScheme(final PoolingAsyncClientConnectionManagerBuilder builder) {
        final WebClientOptions options = webClient_.getOptions();

        final TlsStrategy tlsStrategy = createTlsStrategyBuilder(options).build();
        builder.setTlsStrategy(tlsStrategy);

        usedOptions_.setUseInsecureSSL(options.isUseInsecureSSL());
        usedOptions_.setSSLClientCertificateStore(options.getSSLClientCertificateStore());
        usedOptions_.setSSLTrustStore(options.getSSLTrustStore());
        usedOptions_.setSSLClientCipherSuites(options.getSSLClientCipherSuites());
        usedOptions_.setSSLClientProtocols(options.getSSLClientProtocols());
        usedOptions_.setProxyConfig(options.getProxyConfig());
    }

    private void configureHttpProcessorBuilder(final HttpAsyncClientBuilder builder, final WebRequest webRequest) {

        // HttpProcessor is now created internally only, hence we have to configure
        // the request interceptors directly at the builder.

        // Disable certain features so the related request interceptors are not added by default.
        // We will add them on our own, in the order we want.
        builder.disableConnectionState();
        builder.disableCookieManagement();

        // first clear the current list of request interceptors at the builder
        try {
            // HACK: Seems there is no other way in the moment.
            setField(builder, "requestInterceptors", null);
        }
        catch (final IllegalAccessException e) {
            throw new RuntimeException(e);
        }

        // fill the list of request interceptors anew, specifically for the web request
        final List<HttpRequestInterceptor> interceptors = getHttpRequestInterceptors(webRequest);

        // reverse the list so we can use addRequestInterceptorFirst() and get the wanted result
        Collections.reverse(interceptors);
        for (final HttpRequestInterceptor i : interceptors) {
            builder.addRequestInterceptorFirst(i);
        }

        builder.addResponseInterceptorFirst(new ResponseProcessCookies());
    }

    /**
     * Sets the virtual host.
     * @param virtualHost the virtualHost to set
     */
    public void setVirtualHost(final String virtualHost) {
        virtualHost_ = virtualHost;
    }

    /**
     * Gets the virtual host.
     * @return virtualHost The current virtualHost
     */
    public String getVirtualHost() {
        return virtualHost_;
    }

    /**
     * Converts an HttpMethod into a WebResponse.
     */
    private WebResponse makeWebResponse(final HttpResponse httpResponse,
            final WebRequest webRequest, final DownloadedContent responseBody, final long loadTime) {

        String statusMessage = new StatusLine(httpResponse).getReasonPhrase();
        if (statusMessage == null) {
            statusMessage = "Unknown status message";
        }
        final int statusCode = httpResponse.getCode();
        final List<NameValuePair> headers = new ArrayList<>();
        for (final Header header : httpResponse.getHeaders()) {
            headers.add(new NameValuePair(header.getName(), header.getValue()));
        }
        final WebResponseData responseData = new WebResponseData(responseBody, statusCode, statusMessage, headers);
        return newWebResponseInstance(responseData, loadTime, webRequest);
    }

    /**
     * Downloads the response body.
     * @param httpResponse the web server's response
     * @return a wrapper for the downloaded body.
     * @throws IOException in case of problem reading/saving the body
     */
    protected DownloadedContent downloadResponseBody(final HttpResponse httpResponse) throws IOException {
//        final HttpEntity httpEntity = ((CloseableHttpResponse) httpResponse).getEntity();
//        if (httpEntity == null) {
//            return new DownloadedContent.InMemory(null);
//        }
//
//        try (InputStream is = httpEntity.getContent()) {
//            return downloadContent(is, webClient_.getOptions().getMaxInMemory());
//        }

        // TODO: replace SimpleHttpResponse with a streaming response
        final SimpleBody httpEntity = ((SimpleHttpResponse) httpResponse).getBody();
        if (httpEntity == null) {
            return new DownloadedContent.InMemory(null);
        }

        try (InputStream is = new ByteArrayInputStream(httpEntity.getBodyBytes())) {
            return downloadContent(is, webClient_.getOptions().getMaxInMemory());
        }
    }

    /**
     * Reads the content of the stream and saves it in memory or on the file system.
     * @param is the stream to read
     * @param maxInMemory the maximumBytes to store in memory, after which save to a local file
     * @return a wrapper around the downloaded content
     * @throws IOException in case of read issues
     */
    public static DownloadedContent downloadContent(final InputStream is, final int maxInMemory) throws IOException {
        if (is == null) {
            return new DownloadedContent.InMemory(null);
        }

        try (ByteArrayOutputStream bos = new ByteArrayOutputStream()) {
            final byte[] buffer = new byte[1024];
            int nbRead;
            try {
                while ((nbRead = is.read(buffer)) != -1) {
                    bos.write(buffer, 0, nbRead);
                    if (bos.size() > maxInMemory) {
                        // we have exceeded the max for memory, let's write everything to a temporary file
                        final File file = File.createTempFile("htmlunit", ".tmp");
                        file.deleteOnExit();
                        try (OutputStream fos = Files.newOutputStream(file.toPath())) {
                            bos.writeTo(fos); // what we have already read
                            IOUtils.copyLarge(is, fos); // what remains from the server response
                        }
                        return new DownloadedContent.OnFile(file, true);
                    }
                }
            }
            catch (final ConnectionClosedException e) {
                LOG.warn("Connection was closed while reading from stream.", e);
                return new DownloadedContent.InMemory(bos.toByteArray());
            }
            catch (final EOFException e) {
                // this might happen with broken gzip content
                LOG.warn("EOFException while reading from stream.", e);
                return new DownloadedContent.InMemory(bos.toByteArray());
            }

            return new DownloadedContent.InMemory(bos.toByteArray());
        }
    }

    /**
     * Constructs an appropriate WebResponse.
     * May be overridden by subclasses to return a specialized WebResponse.
     * @param responseData Data that was send back
     * @param webRequest the request used to get this response
     * @param loadTime How long the response took to be sent
     * @return the new WebResponse
     */
    protected WebResponse newWebResponseInstance(
            final WebResponseData responseData,
            final long loadTime,
            final WebRequest webRequest) {
        return new WebResponse(responseData, webRequest, loadTime);
    }

    private List<HttpRequestInterceptor> getHttpRequestInterceptors(final WebRequest webRequest) {
        final List<HttpRequestInterceptor> list = new ArrayList<>();
        final Map<String, String> requestHeaders = webRequest.getAdditionalHeaders();
        final URL url = webRequest.getUrl();
        final StringBuilder host = new StringBuilder(url.getHost());

        final int port = url.getPort();
        if (port > 0 && port != url.getDefaultPort()) {
            host.append(':');
            host.append(Integer.toString(port));
        }

        // make sure the headers are added in the right order
        final String[] headerNames = webClient_.getBrowserVersion().getHeaderNamesOrdered();
        for (final String header : headerNames) {
            if (HttpHeader.HOST.equals(header)) {
                list.add(new HostHeaderHttpRequestInterceptor(host.toString()));
            }
            else if (HttpHeader.USER_AGENT.equals(header)) {
                String headerValue = webRequest.getAdditionalHeader(HttpHeader.USER_AGENT);
                if (headerValue == null) {
                    headerValue = webClient_.getBrowserVersion().getUserAgent();
                }
                list.add(new UserAgentHeaderHttpRequestInterceptor(headerValue));
            }
            else if (HttpHeader.ACCEPT.equals(header)) {
                final String headerValue = webRequest.getAdditionalHeader(HttpHeader.ACCEPT);
                if (headerValue != null) {
                    list.add(new AcceptHeaderHttpRequestInterceptor(headerValue));
                }
            }
            else if (HttpHeader.ACCEPT_LANGUAGE.equals(header)) {
                final String headerValue = webRequest.getAdditionalHeader(HttpHeader.ACCEPT_LANGUAGE);
                if (headerValue != null) {
                    list.add(new AcceptLanguageHeaderHttpRequestInterceptor(headerValue));
                }
            }
            else if (HttpHeader.ACCEPT_ENCODING.equals(header)) {
                final String headerValue = webRequest.getAdditionalHeader(HttpHeader.ACCEPT_ENCODING);
                if (headerValue != null) {
                    list.add(new AcceptEncodingHeaderHttpRequestInterceptor(headerValue));
                }
            }
            else if (HttpHeader.SEC_FETCH_DEST.equals(header)) {
                final String headerValue = webRequest.getAdditionalHeader(HttpHeader.SEC_FETCH_DEST);
                if (headerValue != null) {
                    list.add(new SecFetchDestHeaderHttpRequestInterceptor(headerValue));
                }
            }
            else if (HttpHeader.SEC_FETCH_MODE.equals(header)) {
                final String headerValue = webRequest.getAdditionalHeader(HttpHeader.SEC_FETCH_MODE);
                if (headerValue != null) {
                    list.add(new SecFetchModeHeaderHttpRequestInterceptor(headerValue));
                }
            }
            else if (HttpHeader.SEC_FETCH_SITE.equals(header)) {
                final String headerValue = webRequest.getAdditionalHeader(HttpHeader.SEC_FETCH_SITE);
                if (headerValue != null) {
                    list.add(new SecFetchSiteHeaderHttpRequestInterceptor(headerValue));
                }
            }
            else if (HttpHeader.SEC_FETCH_USER.equals(header)) {
                final String headerValue = webRequest.getAdditionalHeader(HttpHeader.SEC_FETCH_USER);
                if (headerValue != null) {
                    list.add(new SecFetchUserHeaderHttpRequestInterceptor(headerValue));
                }
            }
            else if (HttpHeader.SEC_CH_UA.equals(header)) {
                final String headerValue = webRequest.getAdditionalHeader(HttpHeader.SEC_CH_UA);
                if (headerValue != null) {
                    list.add(new SecClientHintUserAgentHeaderHttpRequestInterceptor(headerValue));
                }
            }
            else if (HttpHeader.SEC_CH_UA_MOBILE.equals(header)) {
                final String headerValue = webRequest.getAdditionalHeader(HttpHeader.SEC_CH_UA_MOBILE);
                if (headerValue != null) {
                    list.add(new SecClientHintUserAgentMobileHeaderHttpRequestInterceptor(headerValue));
                }
            }
            else if (HttpHeader.SEC_CH_UA_PLATFORM.equals(header)) {
                final String headerValue = webRequest.getAdditionalHeader(HttpHeader.SEC_CH_UA_PLATFORM);
                if (headerValue != null) {
                    list.add(new SecClientHintUserAgentPlatformHeaderHttpRequestInterceptor(headerValue));
                }
            }
            else if (HttpHeader.UPGRADE_INSECURE_REQUESTS.equals(header)) {
                final String headerValue = webRequest.getAdditionalHeader(HttpHeader.UPGRADE_INSECURE_REQUESTS);
                if (headerValue != null) {
                    list.add(new UpgradeInsecureRequestHeaderHttpRequestInterceptor(headerValue));
                }
            }
            else if (HttpHeader.REFERER.equals(header)) {
                final String headerValue = webRequest.getAdditionalHeader(HttpHeader.REFERER);
                if (headerValue != null) {
                    list.add(new RefererHeaderHttpRequestInterceptor(headerValue));
                }
            }
            else if (HttpHeader.CONNECTION.equals(header)) {
                // TODO: add this only if not HTTP/2
                list.add(new RequestClientConnControl());
            }
            else if (HttpHeader.COOKIE.equals(header)) {
                list.add(new RequestAddCookies());
            }
            else if (HttpHeader.DNT.equals(header) && webClient_.getOptions().isDoNotTrackEnabled()) {
                list.add(new DntHeaderHttpRequestInterceptor("1"));
            }
        }

        // not all browser versions have DNT by default as part of getHeaderNamesOrdered()
        // so we add it again, in case
        if (webClient_.getOptions().isDoNotTrackEnabled()) {
            list.add(new DntHeaderHttpRequestInterceptor("1"));
        }

        synchronized (requestHeaders) {
            list.add(new MultiHttpRequestInterceptor(new HashMap<>(requestHeaders)));
        }
        return list;
    }

    /** We must have a separate class per header, because of org.apache.http.protocol.ChainBuilder. */
    private static final class HostHeaderHttpRequestInterceptor implements HttpRequestInterceptor {
        private final String value_;

        HostHeaderHttpRequestInterceptor(final String value) {
            value_ = value;
        }

        @Override
        public void process(final HttpRequest request, final EntityDetails entity, final HttpContext context)
                throws HttpException, IOException {
            request.setHeader(HttpHeader.HOST, value_);
        }
    }

    private static final class UserAgentHeaderHttpRequestInterceptor implements HttpRequestInterceptor {
        private final String value_;

        UserAgentHeaderHttpRequestInterceptor(final String value) {
            value_ = value;
        }

        @Override
        public void process(final HttpRequest request, final EntityDetails entity, final HttpContext context)
                throws HttpException, IOException {
            request.setHeader(HttpHeader.USER_AGENT, value_);
        }
    }

    private static final class AcceptHeaderHttpRequestInterceptor implements HttpRequestInterceptor {
        private final String value_;

        AcceptHeaderHttpRequestInterceptor(final String value) {
            value_ = value;
        }

        @Override
        public void process(final HttpRequest request, final EntityDetails entity, final HttpContext context)
                throws HttpException, IOException {
            request.setHeader(HttpHeader.ACCEPT, value_);
        }
    }

    private static final class AcceptLanguageHeaderHttpRequestInterceptor implements HttpRequestInterceptor {
        private final String value_;

        AcceptLanguageHeaderHttpRequestInterceptor(final String value) {
            value_ = value;
        }

        @Override
        public void process(final HttpRequest request, final EntityDetails entity, final HttpContext context)
                throws HttpException, IOException {
            request.setHeader(HttpHeader.ACCEPT_LANGUAGE, value_);
        }
    }

    private static final class UpgradeInsecureRequestHeaderHttpRequestInterceptor implements HttpRequestInterceptor {
        private final String value_;

        UpgradeInsecureRequestHeaderHttpRequestInterceptor(final String value) {
            value_ = value;
        }

        @Override
        public void process(final HttpRequest request, final EntityDetails entity, final HttpContext context)
                throws HttpException, IOException {
            request.setHeader(HttpHeader.UPGRADE_INSECURE_REQUESTS, value_);
        }
    }

    private static final class AcceptEncodingHeaderHttpRequestInterceptor implements HttpRequestInterceptor {
        private final String value_;

        AcceptEncodingHeaderHttpRequestInterceptor(final String value) {
            value_ = value;
        }

        @Override
        public void process(final HttpRequest request, final EntityDetails entity, final HttpContext context)
                throws HttpException, IOException {
            request.setHeader("Accept-Encoding", value_);
        }
    }

    private static final class RefererHeaderHttpRequestInterceptor implements HttpRequestInterceptor {
        private final String value_;

        RefererHeaderHttpRequestInterceptor(final String value) {
            value_ = value;
        }

        @Override
        public void process(final HttpRequest request, final EntityDetails entity, final HttpContext context)
                throws HttpException, IOException {
            request.setHeader(HttpHeader.REFERER, value_);
        }
    }

    private static final class DntHeaderHttpRequestInterceptor implements HttpRequestInterceptor {
        private final String value_;

        DntHeaderHttpRequestInterceptor(final String value) {
            value_ = value;
        }

        @Override
        public void process(final HttpRequest request, final EntityDetails entity, final HttpContext context)
                throws HttpException, IOException {
            request.setHeader(HttpHeader.DNT, value_);
        }
    }

    private static final class SecFetchModeHeaderHttpRequestInterceptor implements HttpRequestInterceptor {
        private final String value_;

        SecFetchModeHeaderHttpRequestInterceptor(final String value) {
            value_ = value;
        }

        @Override
        public void process(final HttpRequest request, final EntityDetails entity, final HttpContext context)
                throws HttpException, IOException {
            request.setHeader(HttpHeader.SEC_FETCH_MODE, value_);
        }
    }

    private static final class SecFetchSiteHeaderHttpRequestInterceptor implements HttpRequestInterceptor {
        private final String value_;

        SecFetchSiteHeaderHttpRequestInterceptor(final String value) {
            value_ = value;
        }

        @Override
        public void process(final HttpRequest request, final EntityDetails entity, final HttpContext context)
                throws HttpException, IOException {
            request.setHeader(HttpHeader.SEC_FETCH_SITE, value_);
        }
    }

    private static final class SecFetchUserHeaderHttpRequestInterceptor implements HttpRequestInterceptor {
        private final String value_;

        SecFetchUserHeaderHttpRequestInterceptor(final String value) {
            value_ = value;
        }

        @Override
        public void process(final HttpRequest request, final EntityDetails entity, final HttpContext context)
                throws HttpException, IOException {
            request.setHeader(HttpHeader.SEC_FETCH_USER, value_);
        }
    }

    private static final class SecFetchDestHeaderHttpRequestInterceptor implements HttpRequestInterceptor {
        private final String value_;

        SecFetchDestHeaderHttpRequestInterceptor(final String value) {
            value_ = value;
        }

        @Override
        public void process(final HttpRequest request, final EntityDetails entity, final HttpContext context)
                throws HttpException, IOException {
            request.setHeader(HttpHeader.SEC_FETCH_DEST, value_);
        }
    }

    private static final class SecClientHintUserAgentHeaderHttpRequestInterceptor implements HttpRequestInterceptor {
        private final String value_;

        SecClientHintUserAgentHeaderHttpRequestInterceptor(final String value) {
            value_ = value;
        }

        @Override
        public void process(final HttpRequest request, final EntityDetails entity, final HttpContext context)
                throws HttpException, IOException {
            request.setHeader(HttpHeader.SEC_CH_UA, value_);
        }
    }

    private static final class SecClientHintUserAgentMobileHeaderHttpRequestInterceptor
            implements HttpRequestInterceptor {
        private final String value_;

        SecClientHintUserAgentMobileHeaderHttpRequestInterceptor(final String value) {
            value_ = value;
        }

        @Override
        public void process(final HttpRequest request, final EntityDetails entity, final HttpContext context)
                throws HttpException, IOException {
            request.setHeader(HttpHeader.SEC_CH_UA_MOBILE, value_);
        }
    }

    private static final class SecClientHintUserAgentPlatformHeaderHttpRequestInterceptor
            implements HttpRequestInterceptor {
        private final String value_;

        SecClientHintUserAgentPlatformHeaderHttpRequestInterceptor(final String value) {
            value_ = value;
        }

        @Override
        public void process(final HttpRequest request, final EntityDetails entity, final HttpContext context)
                throws HttpException, IOException {
            request.setHeader(HttpHeader.SEC_CH_UA_PLATFORM, value_);
        }
    }

    private static class MultiHttpRequestInterceptor implements HttpRequestInterceptor {
        private final Map<String, String> map_;

        MultiHttpRequestInterceptor(final Map<String, String> map) {
            map_ = map;
        }

        @Override
        public void process(final HttpRequest request, final EntityDetails entity, final HttpContext context)
            throws HttpException, IOException {
            for (final Map.Entry<String, String> entry : map_.entrySet()) {
                request.setHeader(entry.getKey(), entry.getValue());
            }
        }
    }

    /**
     * An authentication cache that is synchronized.
     */
    // TODO: Looks like BasicAuthCache is already thread-safe so we can remove this class?
    private static final class SynchronizedAuthCache extends BasicAuthCache {

        SynchronizedAuthCache() {
        }

        @Override
        public synchronized void put(final HttpHost host, final AuthScheme authScheme) {
            super.put(host, authScheme);
        }

        @Override
        public synchronized AuthScheme get(final HttpHost host) {
            return super.get(host);
        }

        @Override
        public synchronized void remove(final HttpHost host) {
            super.remove(host);
        }

        @Override
        public synchronized void clear() {
            super.clear();
        }

        @Override
        public synchronized String toString() {
            return super.toString();
        }
    }

    /**
     * {@inheritDoc}
     */
    @Override
    public void close() {
        httpClientBuilder_.clear();

        if (connectionManager_ != null) {
            connectionManager_.close();
            connectionManager_ = null;
        }
    }

    /**
     * Creates a preconfigured builder for {@link TlsStrategy} objects. Sub classes
     * may override this method to add further customizations to the builder.
     * @param options the WebClient options
     * @return the builder
     */
    protected ClientTlsStrategyBuilder createTlsStrategyBuilder(final WebClientOptions options) {
        try {
            final String[] sslClientProtocols = options.getSSLClientProtocols();
            final String[] sslClientCipherSuites = options.getSSLClientCipherSuites();
            final boolean useInsecureSSL = options.isUseInsecureSSL();

            final SSLContext sslContext = createSslContextBuilder(options).build();

            final ClientTlsStrategyBuilder tlsStrategyBuilder = ClientTlsStrategyBuilder.create();
            tlsStrategyBuilder.setSslContext(sslContext);
            tlsStrategyBuilder.setCiphers(sslClientCipherSuites);
            tlsStrategyBuilder.setTlsVersions(sslClientProtocols);
            tlsStrategyBuilder.setHostnameVerifier(useInsecureSSL
                    ? NoopHostnameVerifier.INSTANCE : new DefaultHostnameVerifier());

            if (SystemUtils.isJavaVersionAtMost(JavaVersion.JAVA_9)) {
                // From the async HttpClient examples:

                // IMPORTANT uncomment the following method when running Java 9 or older
                // in order for ALPN support to work and avoid the illegal reflective
                // access operation warning
                tlsStrategyBuilder.setTlsDetailsFactory(new Factory<SSLEngine, TlsDetails>() {
                    @Override
                    public TlsDetails create(final SSLEngine sslEngine) {
                        return new TlsDetails(sslEngine.getSession(), sslEngine.getApplicationProtocol());
                    }
                });
            }

            return tlsStrategyBuilder;
        }
        catch (final GeneralSecurityException e) {
            throw new RuntimeException(e);
        }
    }

    /**
     * Creates a preconfigured builder for {@link SSLContext} objects. Sub classes
     * may override this method to add further customizations to the builder.
     * @param options the WebClient options
     * @return the builder
     */
    protected SSLContextBuilder createSslContextBuilder(final WebClientOptions options) {
        try {
            final SSLContextBuilder sslContextBuilder = SSLContexts.custom();

            // custom key store
            final KeyStore keyStore = options.getSSLClientCertificateStore();
            final char[] keyStorePassword = options.getSSLClientCertificatePassword();

            sslContextBuilder.loadKeyMaterial(keyStore, keyStorePassword);

            // custom trust store
            final boolean useInsecureSSL = options.isUseInsecureSSL();
            if (useInsecureSSL) {
                sslContextBuilder.loadTrustMaterial(new TrustAllStrategy());
            }
            else {
                final KeyStore trustStore = options.getSSLTrustStore();
                sslContextBuilder.loadTrustMaterial(trustStore, null);
            }

            return sslContextBuilder;
        }
        catch (final GeneralSecurityException e) {
            throw new RuntimeException(e);
        }
    }

    @SuppressWarnings("unchecked")
    private static <T> T getField(final Object target, final String fieldName) throws IllegalAccessException {
        return (T) FieldUtils.readDeclaredField(target, fieldName, true);
    }

    private static <T> void setField(final Object target, final String fieldName, final T value)
            throws IllegalAccessException {
        FieldUtils.writeDeclaredField(target, fieldName, value, true);
    }
}<|MERGE_RESOLUTION|>--- conflicted
+++ resolved
@@ -341,18 +341,11 @@
         final SimpleHttpRequest httpMethod = buildHttpMethod(webRequest.getHttpMethod(), uri);
         setProxy(httpMethod, webRequest, httpClientBuilder);
 
-<<<<<<< HEAD
+        // POST, PUT and PATCH
         if (StringUtils.equalsAny(httpMethod.getMethod(), Method.POST.name(), Method.PUT.name(), Method.PATCH.name())) {
-            // POST as well as PUT and PATCH
-=======
-        // POST, PUT and PATCH
-        if (httpMethod instanceof HttpEntityEnclosingRequest) {
             // developer note:
             // this has to be in sync with
             // com.gargoylesoftware.htmlunit.WebRequest.getRequestParameters()
-
-            final HttpEntityEnclosingRequest method = (HttpEntityEnclosingRequest) httpMethod;
->>>>>>> b11b071f
 
             if (webRequest.getEncodingType()
                     == FormEncodingType.URL_ENCODED && httpMethod.getMethod().equals(Method.POST.name())) {
