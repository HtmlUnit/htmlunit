--- conflicted
+++ resolved
@@ -318,14 +318,8 @@
      * Creates an <code>HttpMethod</code> instance according to the specified parameters.
      * @param webRequest the request
      * @param httpClientBuilder the httpClientBuilder that will be configured
-<<<<<<< HEAD
-     * @return the <tt>HttpMethod</tt> instance constructed according to the specified parameters
-     * @throws IOException
-     * @throws URISyntaxException
-=======
      * @return the <code>HttpMethod</code> instance constructed according to the specified parameters
      * @throws URISyntaxException in case of syntax problems
->>>>>>> 69381971
      */
     private SimpleHttpRequest makeHttpMethod(final WebRequest webRequest,
             final HttpAsyncClientBuilder httpClientBuilder)
@@ -648,13 +642,8 @@
     /**
      * Creates the <code>HttpClientBuilder</code> that will be used by this WebClient.
      * Extensions may override this method in order to create a customized
-<<<<<<< HEAD
-     * <tt>HttpClientBuilder</tt> instance (e.g. with a custom
-     * {@link org.apache.hc.client5.http.io.HttpClientConnectionManager} to perform
-=======
      * <code>HttpClientBuilder</code> instance (e.g. with a custom
      * {@link org.apache.http.conn.ClientConnectionManager} to perform
->>>>>>> 69381971
      * some tracking; see feature request 1438216).
      * @return the <code>HttpClientBuilder</code> that will be used by this WebConnection
      */
