--- conflicted
+++ resolved
@@ -55,28 +55,8 @@
     @JsxGetter
     public CSSStyleSheet getSheet() {
         if (sheet_ == null) {
-            sheet_ =  new CSSStyleSheet(this, ((HtmlStyle) getDomNodeOrDie()).getSheet());
+            sheet_ = new CSSStyleSheet(this, getWindow(), ((HtmlStyle) getDomNodeOrDie()).getSheet());
         }
-<<<<<<< HEAD
-=======
-
-        final HtmlStyle style = (HtmlStyle) getDomNodeOrDie();
-        final String css = style.getTextContent();
-
-        final Window window = getWindow();
-        final Cache cache = window.getWebWindow().getWebClient().getCache();
-        final CSSStyleSheetImpl cached = cache.getCachedStyleSheet(css);
-        final String uri = getDomNodeOrDie().getPage().getWebResponse().getWebRequest()
-                .getUrl().toExternalForm();
-        if (cached != null) {
-            sheet_ = new CSSStyleSheet(this, window, cached, uri);
-        }
-        else {
-            sheet_ = new CSSStyleSheet(this, css, uri);
-            cache.cache(css, sheet_.getWrappedSheet());
-        }
-
->>>>>>> 4a0752ef
         return sheet_;
     }
 
