--- conflicted
+++ resolved
@@ -90,15 +90,7 @@
         if (importedStylesheet_ == null) {
             final CSSStyleSheet owningSheet = getParentStyleSheet();
             final HTMLElement ownerNode = owningSheet.getOwnerNode();
-<<<<<<< HEAD
-            final CSSStyleSheetImpl importedStylesheet = getImportRule().getStyleSheet();
-            importedStylesheet_ = new CSSStyleSheet(ownerNode,
-                new CssStyleSheet(ownerNode.getDomNodeOrDie(), importedStylesheet, owningSheet.getUri()));
-=======
-            final CSSStyleSheet importedSheet = owningSheet.getImportedStyleSheet(getImportRule());
-            importedStylesheet_ = new CSSStyleSheet(null, ownerNode.getWindow(),
-                    importedSheet.getWrappedSheet(), importedSheet.getUri());
->>>>>>> 4a0752ef
+            importedStylesheet_ = owningSheet.getImportedStyleSheet(getImportRule());
         }
         return importedStylesheet_;
     }
