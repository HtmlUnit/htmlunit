/*
 * Copyright (c) 2002-2022 Gargoyle Software Inc.
 *
 * Licensed under the Apache License, Version 2.0 (the "License");
 * you may not use this file except in compliance with the License.
 * You may obtain a copy of the License at
 * https://www.apache.org/licenses/LICENSE-2.0
 *
 * Unless required by applicable law or agreed to in writing, software
 * distributed under the License is distributed on an "AS IS" BASIS,
 * WITHOUT WARRANTIES OR CONDITIONS OF ANY KIND, either express or implied.
 * See the License for the specific language governing permissions and
 * limitations under the License.
 */
package com.gargoylesoftware.htmlunit;

import java.io.Serializable;
import java.net.URL;
import java.util.Collections;
import java.util.Date;
import java.util.HashMap;
import java.util.Map;
import java.util.regex.Matcher;
import java.util.regex.Pattern;

import org.apache.hc.client5.http.utils.DateUtils;

import com.gargoylesoftware.css.dom.CSSStyleSheetImpl;
import com.gargoylesoftware.htmlunit.util.HeaderUtils;
import com.gargoylesoftware.htmlunit.util.UrlUtils;

/**
 * <p>Simple cache implementation which caches compiled JavaScript files and parsed CSS snippets. Caching
 * compiled JavaScript files avoids unnecessary web requests and additional compilation overhead, while
 * caching parsed CSS snippets avoids very expensive CSS parsing.</p>
 *
 * @author Marc Guillemot
 * @author Daniel Gredler
 * @author Ahmed Ashour
 * @author Anton Demydenko
 * @author Ronald Brill
<<<<<<< HEAD
 * @author Joerg Werner
=======
 * @author Ashley Frieze
>>>>>>> e7b635c3
 */
public class Cache implements Serializable {

    /** The maximum size of the cache. */
    private int maxSize_ = 40;

    private static final Pattern DATE_HEADER_PATTERN = Pattern.compile("-?\\d+");
    static final long DELAY = 10 * org.apache.commons.lang3.time.DateUtils.MILLIS_PER_MINUTE;

    // for taking ten percent of a number in milliseconds and converting that to the amount in seconds
    private static final double TEN_PERCENT_OF_MILLISECONDS_IN_SECONDS = 0.0001;

    /**
     * The map which holds the cached responses. Note that when keying on URLs, we key on the string version
     * of the URLs, rather than on the URLs themselves. This is done for performance, because a) the
     * {@link java.net.URL#hashCode()} method is synchronized, and b) the {@link java.net.URL#hashCode()}
     * method triggers DNS lookups of the URL hostnames' IPs. As of this writing, the HtmlUnit unit tests
     * run ~20% faster whey keying on strings rather than on {@link java.net.URL} instances.
     */
    private final Map<String, Entry> entries_ = Collections.synchronizedMap(new HashMap<>(maxSize_));

    /**
     * A cache entry.
     */
    private static class Entry implements Comparable<Entry>, Serializable {
        private final String key_;
        private final WebResponse response_;
        private final Object value_;
        private long lastAccess_;
        private final long createdAt_;

        Entry(final String key, final WebResponse response, final Object value) {
            key_ = key;
            response_ = response;
            value_ = value;
            createdAt_ = System.currentTimeMillis();
            lastAccess_ = createdAt_;
        }

        /**
         * {@inheritDoc}
         */
        @Override
        public int compareTo(final Entry other) {
            return Long.compare(lastAccess_, other.lastAccess_);
        }

        /**
         * {@inheritDoc}
         */
        @Override
        public boolean equals(final Object obj) {
            return obj instanceof Entry && lastAccess_ == ((Entry) obj).lastAccess_;
        }

        /**
         * {@inheritDoc}
         */
        @Override
        public int hashCode() {
            return ((Long) lastAccess_).hashCode();
        }

        /**
         * Updates the last access date.
         */
        public void touch() {
            lastAccess_ = System.currentTimeMillis();
        }

        /**
         * Is this cached entry still fresh?
         * @param now the current time
         * @return <code>true</code> if can keep in the cache
         * @see {@link #isWithinCacheWindow(WebResponse, long, long)}
         */
        boolean isStillFresh(final long now) {
            return Cache.isWithinCacheWindow(response_, now, createdAt_);
        }
    }

    /**
     * <p>Find expiry time using
     * a) s-maxage specified<br />
     * b) max-age specified<br />
     * c) expired specified<br />
     * d) A Last-Update is specified and the time is now within 10% of the difference between download time and update
     * time</p>
     *
     * @see <a href="https://datatracker.ietf.org/doc/html/rfc7234#section-4.2.2">RFC 7234</a>
     *
     * @param response {@link WebResponse}
     * @param now the current time
     * @param createdAt when the request was downloaded
     * @return true if still fresh
     */
    static boolean isWithinCacheWindow(final WebResponse response, final long now, final long createdAt) {
        long freshnessLifetime = 0;
        if (!HeaderUtils.containsPrivate(response) && HeaderUtils.containsSMaxage(response)) {
            // check s-maxage
            freshnessLifetime = HeaderUtils.sMaxage(response);
        }
        else if (HeaderUtils.containsMaxAge(response)) {
            // check max-age
            freshnessLifetime = HeaderUtils.maxAge(response);
        }
        else if (response.getResponseHeaderValue(HttpHeader.EXPIRES) != null) {
            final Date expires = parseDateHeader(response, HttpHeader.EXPIRES);
            if (expires != null) {
                // use the same logic as in isCacheableContent()
                return expires.getTime() - now > DELAY;
            }
        }
        else if (response.getResponseHeaderValue(HttpHeader.LAST_MODIFIED) != null) {
            final Date lastModified = parseDateHeader(response, HttpHeader.LAST_MODIFIED);
            if (lastModified != null) {
                freshnessLifetime = (long) ((createdAt - lastModified.getTime())
                        * TEN_PERCENT_OF_MILLISECONDS_IN_SECONDS);
            }
        }
        return now - createdAt < freshnessLifetime * org.apache.commons.lang3.time.DateUtils.MILLIS_PER_SECOND;
    }

    /**
     * Caches the specified object, if the corresponding request and response objects indicate
     * that it is cacheable.
     *
     * @param request the request corresponding to the specified compiled script
     * @param response the response corresponding to the specified compiled script
     * @param toCache the object that is to be cached, if possible (may be for instance a compiled script or
     * simply a WebResponse)
     * @return whether the response was cached or not
     */
    public boolean cacheIfPossible(final WebRequest request, final WebResponse response, final Object toCache) {
        if (isCacheable(request, response)) {
            final URL url = request.getUrl();
            if (url == null) {
                return false;
            }

            final Entry entry = new Entry(UrlUtils.normalize(url), response, toCache);
            entries_.put(entry.key_, entry);
            deleteOverflow();
            return true;
        }

        return false;
    }

    /**
     * Caches the parsed version of the specified CSS snippet. We key the cache based on CSS snippets (rather
     * than requests and responses as is done above) because a) this allows us to cache inline CSS, b) CSS is
     * extremely expensive to parse, so we want to avoid it as much as possible, c) CSS files aren't usually
     * nearly as large as JavaScript files, so memory bloat won't be too bad, and d) caching on requests and
     * responses requires checking dynamically (see {@link #isCacheableContent(WebResponse)}), and headers often
     * aren't set up correctly, disallowing caching when in fact it should be allowed.
     *
     * @param css the CSS snippet from which <tt>styleSheet</tt> is derived
     * @param styleSheet the parsed version of <tt>css</tt>
     */
    public void cache(final String css, final CSSStyleSheetImpl styleSheet) {
        final Entry entry = new Entry(css, null, styleSheet);
        entries_.put(entry.key_, entry);
        deleteOverflow();
    }

    /**
     * Truncates the cache to the maximal number of entries.
     */
    protected void deleteOverflow() {
        synchronized (entries_) {
            while (entries_.size() > maxSize_) {
                final Entry oldestEntry = Collections.min(entries_.values());
                entries_.remove(oldestEntry.key_);
                if (oldestEntry.response_ != null) {
                    oldestEntry.response_.cleanUp();
                }
            }
        }
    }

    /**
     * Determines if the specified response can be cached.
     *
     * @param request the performed request
     * @param response the received response
     * @return {@code true} if the response can be cached
     */
    protected boolean isCacheable(final WebRequest request, final WebResponse response) {
        return HttpMethod.GET == response.getWebRequest().getHttpMethod()
            && UrlUtils.URL_ABOUT_BLANK != request.getUrl()
            && isCacheableContent(response);
    }

    /**
     * <p>Perform prior validation for 'no-store' directive in Cache-Control header.</p>
     *
     * <p>Tries to guess if the content is dynamic or not.</p>
     *
     * <p>"Since origin servers do not always provide explicit expiration times, HTTP caches typically
     * assign heuristic expiration times, employing algorithms that use other header values (such as the
     * <tt>Last-Modified</tt> time) to estimate a plausible expiration time".</p>
     *
     * <p>The current implementation considers as dynamic content everything except responses with a
     * <tt>Last-Modified</tt> header with a date older than 10 minutes or with an <tt>Expires</tt> header
     * specifying expiration in more than 10 minutes.</p>
     *
     * @see <a href="https://tools.ietf.org/html/rfc7234">RFC 7234</a>
     * @see <a href="http://www.w3.org/Protocols/rfc2616/rfc2616-sec13.html">RFC 2616</a>
     * @param response the response to examine
     * @return {@code true} if the response should be considered as cacheable
     */
    protected boolean isCacheableContent(final WebResponse response) {
        if (HeaderUtils.containsNoStore(response)) {
            return false;
        }

        final long now = getCurrentTimestamp();
        return isWithinCacheWindow(response, now, now);
    }

    /**
     * Gets the current time stamp. As method to allow overriding it, when simulating an other time.
     * @return the current time stamp
     */
    protected long getCurrentTimestamp() {
        return System.currentTimeMillis();
    }

    /**
     * Parses and returns the specified date header of the specified response. This method
     * returns {@code null} if the specified header cannot be found or cannot be parsed as a date.
     *
     * @param response the response
     * @param headerName the header name
     * @return the specified date header of the specified response
     */
    protected static Date parseDateHeader(final WebResponse response, final String headerName) {
        final String value = response.getResponseHeaderValue(headerName);
        if (value == null) {
            return null;
        }
        final Matcher matcher = DATE_HEADER_PATTERN.matcher(value);
        if (matcher.matches()) {
            return new Date();
        }
        return DateUtils.parseDate(value);
    }

    /**
     * Returns the cached response corresponding to the specified request. If there is
     * no corresponding cached object, this method returns {@code null}.
     *
     * <p>Calculates and check if object still fresh(RFC 7234) otherwise returns {@code null}.</p>
     * @see <a href="https://tools.ietf.org/html/rfc7234">RFC 7234</a>
     *
     * @param request the request whose corresponding response is sought
     * @return the cached response corresponding to the specified request if any
     */
    public WebResponse getCachedResponse(final WebRequest request) {
        final Entry cachedEntry = getCacheEntry(request);
        if (cachedEntry == null) {
            return null;
        }
        return cachedEntry.response_;
    }

    /**
     * Returns the cached object corresponding to the specified request. If there is
     * no corresponding cached object, this method returns {@code null}.
     *
     * <p>Calculates and check if object still fresh(RFC 7234) otherwise returns {@code null}.</p>
     * @see <a href="https://tools.ietf.org/html/rfc7234">RFC 7234</a>
     *
     * @param request the request whose corresponding cached compiled script is sought
     * @return the cached object corresponding to the specified request if any
     */
    public Object getCachedObject(final WebRequest request) {
        final Entry cachedEntry = getCacheEntry(request);
        if (cachedEntry == null) {
            return null;
        }
        return cachedEntry.value_;
    }

    private Entry getCacheEntry(final WebRequest request) {
        if (HttpMethod.GET != request.getHttpMethod()) {
            return null;
        }

        final URL url = request.getUrl();
        if (url == null) {
            return null;
        }

        final String normalizedUrl = UrlUtils.normalize(url);
        final Entry cachedEntry = entries_.get(normalizedUrl);
        if (cachedEntry == null) {
            return null;
        }

        if (cachedEntry.isStillFresh(getCurrentTimestamp())) {
            synchronized (entries_) {
                cachedEntry.touch();
            }
            return cachedEntry;
        }
        entries_.remove(UrlUtils.normalize(url));
        return null;
    }

    /**
     * Returns the cached parsed version of the specified CSS snippet. If there is no
     * corresponding cached stylesheet, this method returns {@code null}.
     *
     * @param css the CSS snippet whose cached stylesheet is sought
     * @return the cached stylesheet corresponding to the specified CSS snippet
     */
    public CSSStyleSheetImpl getCachedStyleSheet(final String css) {
        final Entry cachedEntry = entries_.get(css);
        if (cachedEntry == null) {
            return null;
        }
        synchronized (entries_) {
            cachedEntry.touch();
        }
        return (CSSStyleSheetImpl) cachedEntry.value_;
    }

    /**
     * Returns the cache's maximum size. This is the maximum number of files that will
     * be cached. The default is <tt>25</tt>.
     *
     * @return the cache's maximum size
     */
    public int getMaxSize() {
        return maxSize_;
    }

    /**
     * Sets the cache's maximum size. This is the maximum number of files that will
     * be cached. The default is <tt>25</tt>.
     *
     * @param maxSize the cache's maximum size (must be &gt;= 0)
     */
    public void setMaxSize(final int maxSize) {
        if (maxSize < 0) {
            throw new IllegalArgumentException("Illegal value for maxSize: " + maxSize);
        }
        maxSize_ = maxSize;
        deleteOverflow();
    }

    /**
     * Returns the number of entries in the cache.
     *
     * @return the number of entries in the cache
     */
    public int getSize() {
        return entries_.size();
    }

    /**
     * Clears the cache.
     */
    public void clear() {
        synchronized (entries_) {
            for (final Entry entry : entries_.values()) {
                if (entry.response_ != null) {
                    entry.response_.cleanUp();
                }
            }
            entries_.clear();
        }
    }

    /**
     * Removes outdated entries from the cache.
     */
    public void clearOutdated() {
        synchronized (entries_) {
            final long now = getCurrentTimestamp();

            entries_.entrySet().removeIf(entry -> entry.getValue().response_ == null
                    || !entry.getValue().isStillFresh(now));
        }
    }
}<|MERGE_RESOLUTION|>--- conflicted
+++ resolved
@@ -39,11 +39,8 @@
  * @author Ahmed Ashour
  * @author Anton Demydenko
  * @author Ronald Brill
-<<<<<<< HEAD
  * @author Joerg Werner
-=======
  * @author Ashley Frieze
->>>>>>> e7b635c3
  */
 public class Cache implements Serializable {
 
