<project xmlns="http://maven.apache.org/POM/4.0.0"
    xmlns:xsi="http://www.w3.org/2001/XMLSchema-instance"
    xsi:schemaLocation="http://maven.apache.org/POM/4.0.0 http://maven.apache.org/maven-v4_0_0.xsd">
    <modelVersion>4.0.0</modelVersion>
    <groupId>net.sourceforge.htmlunit</groupId>
    <artifactId>htmlunit</artifactId>
<<<<<<< HEAD
    <version>3.0.0-SNAPSHOT</version>
=======
    <version>2.62.0-SNAPSHOT</version>
>>>>>>> b11b071f
    <name>HtmlUnit</name>
    <organization>
        <name>Gargoyle Software Inc.</name>
        <url>http://www.GargoyleSoftware.com/</url>
    </organization>
    <packaging>jar</packaging>
    <description>
        A headless browser intended for use in testing web-based applications.
    </description>
    <url>http://htmlunit.sourceforge.net</url>

    <properties>
        <project.build.sourceEncoding>UTF-8</project.build.sourceEncoding>
        <maven.build.timestamp.format>yyyy-MM-dd HH:mm</maven.build.timestamp.format>
        <additionalparam>-Xdoclint:none</additionalparam>

        <maven.compiler.source>8</maven.compiler.source>
        <maven.compiler.target>8</maven.compiler.target>

        <htmlunitdriver.version>2.61.0</htmlunitdriver.version>
        <htmlunitcssparser.version>1.12.0</htmlunitcssparser.version>
        <htmlunitneko.version>2.61.0</htmlunitneko.version>
        <htmlunitcorejs.version>2.62.0-SNAPSHOT</htmlunitcorejs.version>

<<<<<<< HEAD
        <httpclient5.version>5.1.3</httpclient5.version>
        <jetty.version>9.4.45.v20220203</jetty.version>
=======
        <httpcomponents.version>4.5.13</httpcomponents.version>
        <jetty.version>9.4.46.v20220331</jetty.version>
>>>>>>> b11b071f
        <log4j.version>2.17.2</log4j.version>
        <selenium.version>3.141.59</selenium.version>

        <!-- As a property, as it is included in Checkstyle build -->
        <checkstyle.version>9.3</checkstyle.version>
        <spotbugs.version>4.7.0</spotbugs.version>
        <pmd.version>6.45.0</pmd.version>
        <archunit.version>0.23.1</archunit.version>
        <dependencycheck.version>7.1.0</dependencycheck.version>
    </properties>

    <build>
        <plugins>
            <plugin>
                <groupId>org.apache.maven.plugins</groupId>
                <artifactId>maven-compiler-plugin</artifactId>
                <version>3.10.1</version>
                <configuration>
                    <testExcludes>
                        <exclude>**/CodeChecker.java</exclude>
                    </testExcludes>
                </configuration>
            </plugin>
            <plugin>
                <groupId>org.apache.maven.plugins</groupId>
                <artifactId>maven-checkstyle-plugin</artifactId>
                <version>3.1.2</version>
                <configuration>
                    <configLocation>checkstyle.xml</configLocation>
                    <suppressionsLocation>checkstyle_suppressions.xml</suppressionsLocation>
                    <includeTestSourceDirectory>true</includeTestSourceDirectory>
                </configuration>
                <dependencies>
                    <dependency>
                        <groupId>com.puppycrawl.tools</groupId>
                        <artifactId>checkstyle</artifactId>
                        <version>${checkstyle.version}</version>
                    </dependency>
                </dependencies>
            </plugin>
            <plugin>
                <groupId>com.github.spotbugs</groupId>
                <artifactId>spotbugs-maven-plugin</artifactId>
                <version>4.7.0.0</version>
                <dependencies>
                    <dependency>
                        <groupId>com.github.spotbugs</groupId>
                        <artifactId>spotbugs</artifactId>
                        <version>${spotbugs.version}</version>
                    </dependency>
                </dependencies>
                <configuration>
                    <excludeFilterFile>spotbugs-exclude.xml</excludeFilterFile>
                </configuration>
            </plugin>
            <plugin>
                <groupId>org.apache.maven.plugins</groupId>
                <artifactId>maven-pmd-plugin</artifactId>
                <version>3.16.0</version>
                <dependencies>
                    <dependency>
                        <groupId>net.sourceforge.pmd</groupId>
                        <artifactId>pmd-core</artifactId>
                        <version>${pmd.version}</version>
                    </dependency>
                    <dependency>
                        <groupId>net.sourceforge.pmd</groupId>
                        <artifactId>pmd-java</artifactId>
                        <version>${pmd.version}</version>
                    </dependency>
                </dependencies>
                <configuration>
                    <rulesets>
                        <ruleset>${basedir}/pmd-ruleset.xml</ruleset>
                    </rulesets>
                </configuration>
            </plugin>
            <plugin>
                <groupId>org.apache.maven.plugins</groupId>
                <artifactId>maven-jar-plugin</artifactId>
                <version>3.2.2</version>
                <configuration>
                    <archive>
                        <manifest>
                            <addDefaultSpecificationEntries>true</addDefaultSpecificationEntries>
                            <addDefaultImplementationEntries>true</addDefaultImplementationEntries>
                        </manifest>
                        <manifestEntries>
                            <Url>${project.url}</Url>
                            <Build-Time>${maven.build.timestamp}</Build-Time>
                        </manifestEntries>
                        <addMavenDescriptor>false</addMavenDescriptor>
                    </archive>
                </configuration>
                <executions>
                    <execution>
                        <goals>
                            <goal>test-jar</goal>
                        </goals>
                    </execution>
                </executions>
            </plugin>
            <plugin>
                <groupId>org.apache.maven.plugins</groupId>
                <artifactId>maven-site-plugin</artifactId>
                <version>3.10.0</version>
            </plugin>
            <plugin>
                <groupId>org.apache.maven.plugins</groupId>
                <artifactId>maven-assembly-plugin</artifactId>
                <version>3.3.0</version>
                <executions>
                    <execution>
                        <id>make-assembly</id>
                        <phase>package</phase>
                        <goals>
                            <goal>single</goal>
                        </goals>
                    </execution>
                </executions>
                <configuration>
                    <attach>false</attach>
                    <descriptors>
                        <descriptor>${basedir}/src/assembly/bin-distribution.xml</descriptor>
                        <descriptor>${basedir}/src/assembly/src-distribution.xml</descriptor>
                    </descriptors>
                    <recompressZippedFiles>true</recompressZippedFiles>
                </configuration>
            </plugin>
            <plugin>
                <groupId>org.apache.maven.plugins</groupId>
                <artifactId>maven-source-plugin</artifactId>
                <version>3.2.1</version>
                <executions>
                    <execution>
                        <goals>
                            <goal>jar</goal>
                        </goals>
                    </execution>
                </executions>
            </plugin>
            <plugin>
                <groupId>org.apache.maven.plugins</groupId>
                <artifactId>maven-javadoc-plugin</artifactId>
                <version>3.4.0</version>
                <configuration>
                    <quiet>true</quiet>
                    <!-- see https://stackoverflow.com/questions/69320220/maven-javadoc-listed-classes-twice -->
                    <sourcepath>${basedir}/src/main/java</sourcepath>
                    <additionalparam>--allow-script-in-comments</additionalparam>
                    <links>
                        <link>https://docs.oracle.com/javase/8/docs/api/</link>
                        <link>https://commons.apache.org/logging/apidocs/</link>
                        <link>https://commons.apache.org/codec/apidocs/</link>
                        <link>https://hc.apache.org/httpcomponents-client-4.5.x/current/httpclient/apidocs/</link>
                    </links>
                </configuration>
                <executions>
                    <execution>
                        <goals>
                            <goal>jar</goal>
                        </goals>
                    </execution>
                </executions>
            </plugin>
            <plugin>
                <groupId>org.apache.maven.plugins</groupId>
                <artifactId>maven-gpg-plugin</artifactId>
                <version>3.0.1</version>
                <executions>
                    <execution>
                        <phase>verify</phase>
                        <goals>
                            <goal>sign</goal>
                        </goals>
                    </execution>
                </executions>
            </plugin>
            <plugin>
                <groupId>org.owasp</groupId>
                <artifactId>dependency-check-maven</artifactId>
                <version>${dependencycheck.version}</version>
                <configuration>
                    <suppressionFiles>owasp-suppressions.xml</suppressionFiles>
                    <failBuildOnCVSS>0</failBuildOnCVSS>
                </configuration>
                <executions>
                    <execution>
                        <goals>
                            <goal>check</goal>
                        </goals>
                    </execution>
                </executions>
            </plugin>
            <plugin>
                <groupId>org.apache.maven.plugins</groupId>
                <artifactId>maven-enforcer-plugin</artifactId>
                <version>3.0.0</version>
                <executions>
                    <execution>
                        <configuration>
                            <rules>
                                <requireMavenVersion>
                                    <version>3.6.3</version>
                                </requireMavenVersion>
                                <requireJavaVersion>
                                    <version>1.8.0</version>
                                </requireJavaVersion>
                                <dependencyConvergence />
                            </rules>
                        </configuration>
                        <goals>
                            <goal>enforce</goal>
                        </goals>
                    </execution>
                </executions>
            </plugin>
            <plugin>
                <groupId>org.apache.maven.plugins</groupId>
                <artifactId>maven-eclipse-plugin</artifactId>
                <version>2.10</version>
                <configuration>
                    <downloadSources>true</downloadSources>
                    <downloadJavadocs>true</downloadJavadocs>
                    <additionalBuildcommands>
                        <buildcommand>net.sf.eclipsecs.core.CheckstyleBuilder</buildcommand>
                    </additionalBuildcommands>
                    <additionalProjectnatures>
                        <projectnature>net.sf.eclipsecs.core.CheckstyleNature</projectnature>
                    </additionalProjectnatures>
                    <useProjectReferences>false</useProjectReferences>
                    <additionalConfig>
                        <file>
                            <name>.checkstyle</name>
                            <content>
<![CDATA[<?xml version="1.0" encoding="UTF-8"?>
<fileset-config file-format-version="1.2.0" simple-config="true" sync-formatter="false">
    <local-check-config name="HtmlUnit" location="checkstyle.xml" type="project" description="HtmlUnit">
        <property name="checkstyle.suppressions.file" value="$${project_loc}/checkstyle_suppressions.xml"/>
        <additional-data name="protect-config-file" value="false"/>
    </local-check-config>
    <fileset name="all" enabled="true" check-config-name="HtmlUnit" local="true">
        <file-match-pattern match-pattern="^src/.*\.java$" include-pattern="true"/>
        <file-match-pattern match-pattern="^src/.*general/huge/.*\.java$" include-pattern="false"/>
    </fileset>
</fileset-config>
]]>
                            </content>
                        </file>
                    </additionalConfig>
                    <additionalConfig>
                        <file>
                            <name>.settings/org.eclipse.core.resources.prefs</name>
                            <content>
                                <![CDATA[eclipse.preferences.version=1${line.separator}encoding/<project>=${project.build.sourceEncoding}${line.separator}]]>
                            </content>
                        </file>
                    </additionalConfig>
                </configuration>
            </plugin>
            <plugin>
                <groupId>org.apache.maven.plugins</groupId>
                <artifactId>maven-scm-plugin</artifactId>
                <version>1.12.2</version>
                <configuration>
                    <tag>${project.name}-${project.version}</tag>
                    <message>Release ${project.version}</message>
                </configuration>
            </plugin>
            <plugin>
                <groupId>org.apache.felix</groupId>
                <artifactId>maven-bundle-plugin</artifactId>
                <version>5.1.6</version>
                <extensions>true</extensions>
                <configuration>
                    <instructions>
                        <Export-Package>com.gargoylesoftware.htmlunit.*</Export-Package>
                        <Embed-Transitive>true</Embed-Transitive>
                        <Embed-Dependency>*;scope=compile;inline=**</Embed-Dependency>
                        <Import-Package>*;resolution:=optional</Import-Package>
                    </instructions>
                </configuration>
            </plugin>
            <plugin>
                <groupId>org.simplify4u.plugins</groupId>
                <artifactId>pgpverify-maven-plugin</artifactId>
                <version>1.16.0</version>
                <executions>
                    <execution>
                        <goals>
                            <goal>check</goal>
                        </goals>
                    </execution>
                </executions>
            </plugin>
        </plugins>
        <extensions>
            <extension>
                <groupId>org.apache.maven.wagon</groupId>
                <artifactId>wagon-ssh</artifactId>
                <version>3.5.1</version>
            </extension>
        </extensions>
    </build>
    <profiles>
        <profile>
            <id>without-library-and-huge-tests</id>
            <activation>
                <property>
                    <name>withoutLibsHuge</name>
                </property>
            </activation>
            <build>
                <plugins>
                    <plugin>
                        <groupId>org.apache.maven.plugins</groupId>
                        <artifactId>maven-surefire-plugin</artifactId>
                        <version>2.22.2</version>
                        <configuration>
                            <!-- see https://stackoverflow.com/questions/53010200/maven-surefire-could-not-find-forkedbooter-class -->
                            <useSystemClassLoader>false</useSystemClassLoader>
                            <excludes>
                                <exclude>**/libraries/*.java</exclude>
                                <exclude>**/huge/*.java</exclude>
                            </excludes>
                            <argLine>-Xms128m -Xmx512m -Dsun.reflect.noInflation=true</argLine>
                            <systemPropertyVariables>
                                <htmlunit.maven>maven</htmlunit.maven>
                            </systemPropertyVariables>
                        </configuration>
                    </plugin>
                </plugins>
            </build>
        </profile>
        <profile>
            <id>only-library-tests</id>
            <activation>
                <property>
                    <name>onlyLibs</name>
                </property>
            </activation>
            <build>
                <plugins>
                    <plugin>
                        <groupId>org.apache.maven.plugins</groupId>
                        <artifactId>maven-surefire-plugin</artifactId>
                        <version>2.22.2</version>
                        <configuration>
                            <!-- see https://stackoverflow.com/questions/53010200/maven-surefire-could-not-find-forkedbooter-class -->
                            <useSystemClassLoader>false</useSystemClassLoader>
                            <includes>
                                <include>**/libraries/*.java</include>
                            </includes>
                            <excludes>
                                <exclude>**/libraries/JQuery3x3x1Test.java</exclude>
                            </excludes>
                            <argLine>-Xms128m -Xmx512m</argLine>
                            <systemPropertyVariables>
                                <htmlunit.maven>maven</htmlunit.maven>
                            </systemPropertyVariables>
                        </configuration>
                    </plugin>
                </plugins>
            </build>
        </profile>
        <profile>
            <id>jquery3-tests</id>
            <activation>
                <property>
                    <name>onlyjquery3</name>
                </property>
            </activation>
            <build>
                <plugins>
                    <plugin>
                        <groupId>org.apache.maven.plugins</groupId>
                        <artifactId>maven-surefire-plugin</artifactId>
                        <version>2.22.2</version>
                        <configuration>
                            <!-- see https://stackoverflow.com/questions/53010200/maven-surefire-could-not-find-forkedbooter-class -->
                            <useSystemClassLoader>false</useSystemClassLoader>
                            <includes>
                                <include>**/libraries/JQuery3x3x1Test.java</include>
                            </includes>
                            <argLine>-Xms128m -Xmx512m</argLine>
                            <systemPropertyVariables>
                                <htmlunit.maven>maven</htmlunit.maven>
                            </systemPropertyVariables>
                        </configuration>
                    </plugin>
                </plugins>
            </build>
        </profile>
        <profile>
            <id>only-huge-tests-closes</id>
            <activation>
                <property>
                    <name>onlyHugeCloses</name>
                </property>
            </activation>
            <build>
                <plugins>
                    <plugin>
                        <groupId>org.apache.maven.plugins</groupId>
                        <artifactId>maven-surefire-plugin</artifactId>
                        <version>2.22.2</version>
                        <configuration>
                            <!-- see https://stackoverflow.com/questions/53010200/maven-surefire-could-not-find-forkedbooter-class -->
                            <useSystemClassLoader>false</useSystemClassLoader>
                            <includes>
                                <include>**/huge/ElementClosesElementTest.java</include>
                            </includes>
                            <argLine>-Xms256m -Xmx512m</argLine>
                            <systemPropertyVariables>
                                <htmlunit.maven>maven</htmlunit.maven>
                            </systemPropertyVariables>
                        </configuration>
                    </plugin>
                </plugins>
            </build>
        </profile>
        <profile>
            <id>only-huge-tests-a-c</id>
            <activation>
                <property>
                    <name>onlyHugeAC</name>
                </property>
            </activation>
            <build>
                <plugins>
                    <plugin>
                        <groupId>org.apache.maven.plugins</groupId>
                        <artifactId>maven-surefire-plugin</artifactId>
                        <version>2.22.2</version>
                        <configuration>
                            <!-- see https://stackoverflow.com/questions/53010200/maven-surefire-could-not-find-forkedbooter-class -->
                            <useSystemClassLoader>false</useSystemClassLoader>
                            <includes>
                                <include>**/huge/HostParentOfATest.java</include>
                                <include>**/huge/HostParentOfBTest.java</include>
                                <include>**/huge/HostParentOfCTest.java</include>
                            </includes>
                            <argLine>-Xms512m -Xmx1024m</argLine>
                            <systemPropertyVariables>
                                <htmlunit.maven>maven</htmlunit.maven>
                            </systemPropertyVariables>
                        </configuration>
                    </plugin>
                </plugins>
            </build>
        </profile>
        <profile>
            <id>only-huge-tests-d-g</id>
            <activation>
                <property>
                    <name>onlyHugeDG</name>
                </property>
            </activation>
            <build>
                <plugins>
                    <plugin>
                        <groupId>org.apache.maven.plugins</groupId>
                        <artifactId>maven-surefire-plugin</artifactId>
                        <version>2.22.2</version>
                        <configuration>
                            <!-- see https://stackoverflow.com/questions/53010200/maven-surefire-could-not-find-forkedbooter-class -->
                            <useSystemClassLoader>false</useSystemClassLoader>
                            <includes>
                                <include>**/huge/HostParentOfDTest.java</include>
                                <include>**/huge/HostParentOfFTest.java</include>
                            </includes>
                            <argLine>-Xms512m -Xmx1024m</argLine>
                            <systemPropertyVariables>
                                <htmlunit.maven>maven</htmlunit.maven>
                            </systemPropertyVariables>
                        </configuration>
                    </plugin>
                </plugins>
            </build>
        </profile>
        <profile>
            <id>only-huge-tests-h-l</id>
            <activation>
                <property>
                    <name>onlyHugeHL</name>
                </property>
            </activation>
            <build>
                <plugins>
                    <plugin>
                        <groupId>org.apache.maven.plugins</groupId>
                        <artifactId>maven-surefire-plugin</artifactId>
                        <version>2.22.2</version>
                        <configuration>
                            <!-- see https://stackoverflow.com/questions/53010200/maven-surefire-could-not-find-forkedbooter-class -->
                            <useSystemClassLoader>false</useSystemClassLoader>
                            <includes>
                                <include>**/huge/HostParentOfHTest.java</include>
                                <include>**/huge/HostParentOfITest.java</include>
                            </includes>
                            <argLine>-Xms512m -Xmx1024m</argLine>
                            <systemPropertyVariables>
                                <htmlunit.maven>maven</htmlunit.maven>
                            </systemPropertyVariables>
                        </configuration>
                    </plugin>
                </plugins>
            </build>
        </profile>
        <profile>
            <id>only-huge-tests-m-o</id>
            <activation>
                <property>
                    <name>onlyHugeMO</name>
                </property>
            </activation>
            <build>
                <plugins>
                    <plugin>
                        <groupId>org.apache.maven.plugins</groupId>
                        <artifactId>maven-surefire-plugin</artifactId>
                        <version>2.22.2</version>
                        <configuration>
                            <!-- see https://stackoverflow.com/questions/53010200/maven-surefire-could-not-find-forkedbooter-class -->
                            <useSystemClassLoader>false</useSystemClassLoader>
                            <includes>
                                <include>**/huge/HostParentOfMTest.java</include>
                                <include>**/huge/HostParentOfNTest.java</include>
                            </includes>
                            <argLine>-Xms512m -Xmx1024m</argLine>
                            <systemPropertyVariables>
                                <htmlunit.maven>maven</htmlunit.maven>
                            </systemPropertyVariables>
                        </configuration>
                    </plugin>
                </plugins>
            </build>
        </profile>
        <profile>
            <id>only-huge-tests-p-r</id>
            <activation>
                <property>
                    <name>onlyHugePR</name>
                </property>
            </activation>
            <build>
                <plugins>
                    <plugin>
                        <groupId>org.apache.maven.plugins</groupId>
                        <artifactId>maven-surefire-plugin</artifactId>
                        <version>2.22.2</version>
                        <configuration>
                            <!-- see https://stackoverflow.com/questions/53010200/maven-surefire-could-not-find-forkedbooter-class -->
                            <useSystemClassLoader>false</useSystemClassLoader>
                            <includes>
                                <include>**/huge/HostParentOfPTest.java</include>
                            </includes>
                            <argLine>-Xms512m -Xmx1024m</argLine>
                            <systemPropertyVariables>
                                <htmlunit.maven>maven</htmlunit.maven>
                            </systemPropertyVariables>
                        </configuration>
                    </plugin>
                </plugins>
            </build>
        </profile>
        <profile>
            <id>only-huge-tests-s</id>
            <activation>
                <property>
                    <name>onlyHugeS</name>
                </property>
            </activation>
            <build>
                <plugins>
                    <plugin>
                        <groupId>org.apache.maven.plugins</groupId>
                        <artifactId>maven-surefire-plugin</artifactId>
                        <version>2.22.2</version>
                        <configuration>
                            <!-- see https://stackoverflow.com/questions/53010200/maven-surefire-could-not-find-forkedbooter-class -->
                            <useSystemClassLoader>false</useSystemClassLoader>
                            <includes>
                                <include>**/huge/HostParentOfSTest.java</include>
                            </includes>
                            <argLine>-Xms512m -Xmx1024m</argLine>
                            <systemPropertyVariables>
                                <htmlunit.maven>maven</htmlunit.maven>
                            </systemPropertyVariables>
                        </configuration>
                    </plugin>
                </plugins>
            </build>
        </profile>
        <profile>
            <id>only-huge-tests-s2</id>
            <activation>
                <property>
                    <name>onlyHugeS2</name>
                </property>
            </activation>
            <build>
                <plugins>
                    <plugin>
                        <groupId>org.apache.maven.plugins</groupId>
                        <artifactId>maven-surefire-plugin</artifactId>
                        <version>2.22.2</version>
                        <configuration>
                            <!-- see https://stackoverflow.com/questions/53010200/maven-surefire-could-not-find-forkedbooter-class -->
                            <useSystemClassLoader>false</useSystemClassLoader>
                            <includes>
                                <include>**/huge/HostParentOfS2Test.java</include>
                            </includes>
                            <argLine>-Xms512m -Xmx1024m</argLine>
                            <systemPropertyVariables>
                                <htmlunit.maven>maven</htmlunit.maven>
                            </systemPropertyVariables>
                        </configuration>
                    </plugin>
                </plugins>
            </build>
        </profile>
        <profile>
            <id>only-huge-tests-t-z</id>
            <activation>
                <property>
                    <name>onlyHugeTZ</name>
                </property>
            </activation>
            <build>
                <plugins>
                    <plugin>
                        <groupId>org.apache.maven.plugins</groupId>
                        <artifactId>maven-surefire-plugin</artifactId>
                        <version>2.22.2</version>
                        <configuration>
                            <!-- see https://stackoverflow.com/questions/53010200/maven-surefire-could-not-find-forkedbooter-class -->
                            <useSystemClassLoader>false</useSystemClassLoader>
                            <includes>
                                <include>**/huge/HostParentOfTTest.java</include>
                                <include>**/huge/HostParentOfWTest.java</include>
                            </includes>
                            <argLine>-Xms512m -Xmx1024m</argLine>
                            <systemPropertyVariables>
                                <htmlunit.maven>maven</htmlunit.maven>
                            </systemPropertyVariables>
                        </configuration>
                    </plugin>
                </plugins>
            </build>
        </profile>
    </profiles>
    <reporting>
        <plugins>
            <plugin>
                <groupId>org.apache.maven.plugins</groupId>
                <artifactId>maven-javadoc-plugin</artifactId>
                <version>3.4.0</version>
                <configuration>
                    <quiet>true</quiet>
                    <!-- see https://stackoverflow.com/questions/69320220/maven-javadoc-listed-classes-twice -->
                    <sourcepath>${basedir}/src/main/java</sourcepath>
                    <additionalparam>--allow-script-in-comments</additionalparam>
                    <links>
                        <link>https://docs.oracle.com/javase/8/docs/api/</link>
                        <link>https://commons.apache.org/logging/apidocs/</link>
                        <link>https://commons.apache.org/codec/apidocs/</link>
                        <link>https://hc.apache.org/httpcomponents-client-4.5.x/current/httpclient/apidocs/</link>
                    </links>
                </configuration>
            </plugin>
            <plugin>
                <groupId>org.apache.maven.plugins</groupId>
                <artifactId>maven-project-info-reports-plugin</artifactId>
                <version>3.3.0</version>
            </plugin>
            <plugin>
                <groupId>org.apache.maven.plugins</groupId>
                <artifactId>maven-jxr-plugin</artifactId>
                <version>3.2.0</version>
            </plugin>
            <plugin>
                <groupId>org.apache.maven.plugins</groupId>
                <artifactId>maven-changes-plugin</artifactId>
                <version>2.12.1</version>
                <reportSets>
                    <reportSet>
                        <reports>
                            <report>changes-report</report>
                        </reports>
                    </reportSet>
                </reportSets>
                <configuration>
                    <issueLinkTemplatePerSystem>
                        <features>http://sourceforge.net/p/htmlunit/feature-requests/%ISSUE%</features>
                        <htmlunitdriver>https://github.com/SeleniumHQ/htmlunit-driver/issues/%ISSUE%</htmlunitdriver>
                        <stackoverflow>http://stackoverflow.com/questions/%ISSUE%</stackoverflow>
                    </issueLinkTemplatePerSystem>
                </configuration>
            </plugin>
            <plugin>
                <groupId>org.codehaus.mojo</groupId>
                <artifactId>jdepend-maven-plugin</artifactId>
                <version>2.0</version>
            </plugin>
        </plugins>
    </reporting>
    <issueManagement>
        <system>GitHub</system>
        <url>https://github.com/HtmlUnit/htmlunit/issues/</url>
    </issueManagement>
    <inceptionYear>2002</inceptionYear>
    <licenses>
        <license>
            <name>Apache License, Version 2.0</name>
            <url>https://www.apache.org/licenses/LICENSE-2.0.txt</url>
            <distribution>repo</distribution>
        </license>
    </licenses>
    <scm>
        <connection>scm:git:https://github.com/HtmlUnit/htmlunit</connection>
        <developerConnection>scm:git:https://github.com/HtmlUnit/htmlunit</developerConnection>
        <url>https://github.com/HtmlUnit/htmlunit</url>
    </scm>
    <ciManagement>
        <system>Jenkins</system>
        <url>https://jenkins.wetator.org/view/HtmlUnit/</url>
    </ciManagement>
    <mailingLists>
        <mailingList>
            <name>HtmlUnit Users</name>
            <subscribe>https://lists.sourceforge.net/lists/listinfo/htmlunit-user</subscribe>
            <unsubscribe>https://lists.sourceforge.net/lists/listinfo/htmlunit-user</unsubscribe>
            <archive>https://sourceforge.net/p/htmlunit/mailman/htmlunit-user/</archive>
            <post>htmlunit-user@lists.sourceforge.net</post>
            <otherArchives>
                <otherArchive>http://htmlunit.10904.n7.nabble.com/HtmlUnit-General-f20847.html</otherArchive>
                <otherArchive>http://htmlunit.markmail.org/</otherArchive>
                <otherArchive>http://marc.info/?l=htmlunit-user</otherArchive>
            </otherArchives>
        </mailingList>
        <mailingList>
            <name>HtmlUnit Developers</name>
            <subscribe>https://lists.sourceforge.net/lists/listinfo/htmlunit-develop</subscribe>
            <unsubscribe>https://lists.sourceforge.net/lists/listinfo/htmlunit-develop</unsubscribe>
            <archive>https://sourceforge.net/p/htmlunit/mailman/htmlunit-develop/</archive>
            <post>htmlunit-develop@lists.sourceforge.net</post>
            <otherArchives>
                <otherArchive>http://htmlunit.10904.n7.nabble.com/HtmlUnit-Dev-f3.html</otherArchive>
                <otherArchive>http://htmlunit.markmail.org/</otherArchive>
                <otherArchive>http://marc.info/?l=htmlunit-develop</otherArchive>
            </otherArchives>
        </mailingList>
    </mailingLists>
    <developers>
        <developer>
            <name>Mike Bowler</name>
            <id>mbowler</id>
            <email>mbowler@GargoyleSoftware.com</email>
            <organization>Gargoyle Software Inc.</organization>
            <url>http://www.sphericalimprovement.com/blogs/mbowler/</url>
            <timezone>-5</timezone>
        </developer>
        <developer>
            <name>David K. Taylor</name>
            <id>dktaylor</id>
        </developer>
        <developer>
            <name>Brad Clarke</name>
            <id>bradclarke</id>
            <email>bradclarke@users.sourceforge.net</email>
            <url>http://www.bradclarke.com/</url>
            <timezone>-6</timezone>
        </developer>
        <developer>
            <name>Marc Guillemot</name>
            <id>mguillem</id>
            <email>mguillem@users.sourceforge.net</email>
            <url>http://mguillem.wordpress.com/</url>
            <timezone>+1</timezone>
        </developer>
        <developer>
            <name>Chris Erskine</name>
            <id>cerskine</id>
            <email>cerskine@users.sourceforge.net</email>
            <timezone>-7</timezone>
        </developer>
        <developer>
            <name>Daniel Gredler</name>
            <id>sdanig</id>
            <email>sdanig@users.sourceforge.net</email>
            <url>http://daniel.gredler.net/</url>
            <timezone>-5</timezone>
        </developer>
        <developer>
            <name>Ahmed Ashour</name>
            <id>asashour</id>
            <email>asashour@users.sourceforge.net</email>
            <url>http://asashour.blogspot.com/</url>
            <timezone>+3</timezone>
        </developer>
        <developer>
            <name>Sudhan Moghe</name>
            <id>sudhan_moghe</id>
            <email>sudhan_moghe@users.sourceforge.net</email>
            <timezone>+5.5</timezone>
        </developer>
        <developer>
            <name>Ronald Brill</name>
            <id>rbri</id>
            <email>rbri@rbri.de</email>
            <url>http://www.wetator.org/</url>
            <timezone>+1</timezone>
        </developer>
    </developers>
    <contributors>
        <contributor>
            <name>Noboru Sinohara</name>
        </contributor>
        <contributor>
            <name>Mike J. Bresnahan</name>
            <email>gudujarlson@sf.net</email>
        </contributor>
        <contributor>
            <name>Dominique Broeglin</name>
        </contributor>
        <contributor>
            <name>Alex Nikiforoff</name>
        </contributor>
        <contributor>
            <name>Barnaby Court</name>
        </contributor>
        <contributor>
            <name>Andreas Hangler</name>
        </contributor>
        <contributor>
            <name>Jun Chen</name>
            <email>chen_jun@users.sourceforge.net</email>
        </contributor>
        <contributor>
            <name>Christian Sell</name>
            <email>cse@dynabean.de</email>
        </contributor>
        <contributor>
            <name>Darrell DeBoer</name>
        </contributor>
        <contributor>
            <name>David D. Kilzer</name>
        </contributor>
        <contributor>
            <name>Ben Curren</name>
            <email>bcurren@esomnie.com</email>
        </contributor>
        <contributor>
            <name>Mike Williams</name>
        </contributor>
        <contributor>
            <name>Mike Gallaher</name>
        </contributor>
        <contributor>
            <name>Dierk Koenig</name>
        </contributor>
        <contributor>
            <name>Mike Bresnahan</name>
        </contributor>
        <contributor>
            <name>Sergey Gorelkin</name>
        </contributor>
        <contributor>
            <name>Chris Eldredge</name>
        </contributor>
        <contributor>
            <name>Hans Donner</name>
        </contributor>
        <contributor>
            <name>Michael Ottati</name>
        </contributor>
        <contributor>
            <name>George Murnock</name>
        </contributor>
        <contributor>
            <name>Kent Tong</name>
        </contributor>
        <contributor>
            <name>Alfred Nathaniel</name>
        </contributor>
        <contributor>
            <name>Bruce Faulkner</name>
        </contributor>
        <contributor>
            <name>Ray Suliteanu</name>
        </contributor>
        <contributor>
            <name>Denis N. Antonioli</name>
        </contributor>
        <contributor>
            <name>Stefan Anzinger</name>
        </contributor>
        <contributor>
            <name>Lothar Märkle</name>
        </contributor>
        <contributor>
            <name>Ian Lovejoy</name>
        </contributor>
        <contributor>
            <name>Paul King</name>
        </contributor>
        <contributor>
            <name>Vikram Shitole</name>
        </contributor>
        <contributor>
            <name>Mark van Leeuwen</name>
        </contributor>
        <contributor>
            <name>Brad Murray</name>
        </contributor>
        <contributor>
            <name>Julien Henry</name>
        </contributor>
        <contributor>
            <name>Andre Soereng</name>
        </contributor>
        <contributor>
            <name>Karel Kolman</name>
        </contributor>
        <contributor>
            <name>Bruce Chapman</name>
        </contributor>
        <contributor>
            <name>Kristian Muntau</name>
        </contributor>
        <contributor>
            <name>Sam Hough</name>
        </contributor>
        <contributor>
            <name>Deryk Sinotte</name>
        </contributor>
        <contributor>
            <name>Martin Tamme</name>
        </contributor>
        <contributor>
            <name>Philip Graf</name>
        </contributor>
        <contributor>
            <name>Rodney Gitzel</name>
        </contributor>
        <contributor>
            <name>Matt Ryall</name>
        </contributor>
        <contributor>
            <name>Rob Di Marco</name>
        </contributor>
        <contributor>
            <name>Gareth Davis</name>
        </contributor>
        <contributor>
            <name>David Bylsma</name>
        </contributor>
        <contributor>
            <name>Dmitri Zoubkov</name>
        </contributor>
        <contributor>
            <name>Stuart Begg</name>
        </contributor>
        <contributor>
            <name>Rene Schwietzke</name>
        </contributor>
        <contributor>
            <name>Ethan Glasser-Camp</name>
        </contributor>
        <contributor>
            <name>Marco Cova</name>
        </contributor>
        <contributor>
            <name>Mike Dirolf</name>
        </contributor>
        <contributor>
            <name>Mirko Friedenhagen</name>
        </contributor>
        <contributor>
            <name>Richard Eggert</name>
        </contributor>
        <contributor>
            <name>Tomasz Kalkosinski</name>
        </contributor>
        <contributor>
            <name>Peter Faller</name>
        </contributor>
        <contributor>
            <name>Benoit Heinrich</name>
        </contributor>
        <contributor>
            <name>Amit Manjhi</name>
        </contributor>
        <contributor>
            <name>Nicolas Belisle</name>
        </contributor>
        <contributor>
            <name>Amit Khanna</name>
        </contributor>
        <contributor>
            <name>Nikolai Avteniev</name>
        </contributor>
        <contributor>
            <name>Kostadin Chikov</name>
        </contributor>
        <contributor>
            <name>Adam Doupe</name>
        </contributor>
        <contributor>
            <name>Daniel Wagner-Hall</name>
        </contributor>
        <contributor>
            <name>James Phillpotts</name>
        </contributor>
        <contributor>
            <name>Benson Margulies</name>
        </contributor>
        <contributor>
            <name>Pieter Herroelen</name>
        </contributor>
        <contributor>
            <name>David Gileadi</name>
        </contributor>
        <contributor>
            <name>Martin Huber</name>
        </contributor>
        <contributor>
            <name>Frank Danek</name>
        </contributor>
        <contributor>
            <name>Andrea Martino</name>
        </contributor>
        <contributor>
            <name>John J Murdoch</name>
        </contributor>
        <contributor>
            <name>Guy Burton</name>
        </contributor>
        <contributor>
            <name>Chuck Dumont</name>
        </contributor>
        <contributor>
            <name>Sebastian Cato</name>
        </contributor>
        <contributor>
            <name>Carsten Steul</name>
        </contributor>
        <contributor>
            <name>Jake Cobb</name>
        </contributor>
        <contributor>
            <name>David Ostrovsky</name>
        </contributor>
        <contributor>
            <name>Matthias Brandt</name>
        </contributor>
        <contributor>
            <name>Jacob Childress</name>
        </contributor>
        <contributor>
            <name>Joerg Werner</name>
        </contributor>
        <contributor>
            <name>Adam Afeltowicz</name>
        </contributor>
        <contributor>
            <name>Madis P&#x00e4;rn</name>
        </contributor>
        <contributor>
            <name>Michael Rimov</name>
        </contributor>
        <contributor>
            <name>Rob Kodey</name>
        </contributor>
        <contributor>
            <name>Leszek Hoppe</name>
        </contributor>
        <contributor>
            <name>Natasha Lazarova</name>
        </contributor>
        <contributor>
            <name>Anton Demydenko</name>
        </contributor>
        <contributor>
            <name>Colin Alworth</name>
        </contributor>
        <contributor>
            <name>Ween Jiann</name>
        </contributor>
        <contributor>
            <name>Atsushi Nakagawa</name>
        </contributor>
        <contributor>
            <name>Hartmut Arlt</name>
        </contributor>
        <contributor>
            <name>Le Stephane</name>
        </contributor>
        <contributor>
            <name>Michael Anstis</name>
        </contributor>
        <contributor>
            <name>Alex Gorbatovsky</name>
        </contributor>
        <contributor>
            <name>Ronny Shapiro</name>
        </contributor>
        <contributor>
            <name>Rural Hunter</name>
        </contributor>
        <contributor>
            <name>Thorsten Wendelmuth</name>
        </contributor>
        <contributor>
            <name>Markus Heiden</name>
        </contributor>
        <contributor>
            <name>Dennis Duysak</name>
        </contributor>
        <contributor>
            <name>Raik Bieniek</name>
        </contributor>
        <contributor>
            <name>Uberto Barbini</name>
        </contributor>
        <contributor>
            <name>cdalexndr</name>
        </contributor>
        <contributor>
            <name>Sergio Moreno</name>
            <email>sergio.moreno@blueliv.com</email>
        </contributor>
        <contributor>
            <name>Antoni Reus</name>
        </contributor>
        <contributor>
            <name>Harald Albers</name>
        </contributor>
        <contributor>
            <name>Michael Lueck</name>
        </contributor>
        <contributor>
            <name>Ashley Frieze</name>
        </contributor>
        <contributor>
            <name>Bharatwaaj Shankaranarayanan</name>
        </contributor>
    </contributors>
    <dependencies>
        <dependency>
            <groupId>xalan</groupId>
            <artifactId>xalan</artifactId>
            <version>2.7.2</version>
            <exclusions>
                <exclusion>
                    <groupId>xerces</groupId>
                    <artifactId>xercesImpl</artifactId>
                </exclusion>
                <exclusion>
                    <groupId>xml-apis</groupId>
                    <artifactId>xml-apis</artifactId>
                </exclusion>
            </exclusions>
        </dependency>
        <dependency>
            <groupId>org.apache.httpcomponents.client5</groupId>
            <artifactId>httpclient5</artifactId>
            <version>${httpclient5.version}</version>
        </dependency>

        <dependency>
            <groupId>net.sourceforge.htmlunit</groupId>
            <artifactId>htmlunit-core-js</artifactId>
            <version>${htmlunitcorejs.version}</version>
        </dependency>
        <dependency>
            <groupId>net.sourceforge.htmlunit</groupId>
            <artifactId>neko-htmlunit</artifactId>
            <version>${htmlunitneko.version}</version>
        </dependency>
        <dependency>
            <groupId>net.sourceforge.htmlunit</groupId>
            <artifactId>htmlunit-cssparser</artifactId>
            <version>${htmlunitcssparser.version}</version>
        </dependency>
        <dependency>
            <groupId>org.apache.commons</groupId>
            <artifactId>commons-lang3</artifactId>
            <version>3.12.0</version>
        </dependency>
        <dependency>
            <groupId>org.apache.commons</groupId>
            <artifactId>commons-text</artifactId>
            <version>1.9</version>
            <exclusions>
                <exclusion>
                    <groupId>org.apache.commons</groupId>
                    <artifactId>commons-lang3</artifactId>
                </exclusion>
            </exclusions>
        </dependency>
        <dependency>
            <groupId>commons-io</groupId>
            <artifactId>commons-io</artifactId>
            <version>2.10.0</version>
        </dependency>
        <dependency>
            <groupId>commons-logging</groupId>
            <artifactId>commons-logging</artifactId>
            <version>1.2</version>
        </dependency>
        <dependency>
            <groupId>commons-net</groupId>
            <artifactId>commons-net</artifactId>
            <version>3.8.0</version>
        </dependency>
        <dependency>
            <groupId>commons-codec</groupId>
            <artifactId>commons-codec</artifactId>
            <version>1.15</version>
        </dependency>
        <dependency>
            <groupId>org.brotli</groupId>
            <artifactId>dec</artifactId>
            <version>0.1.2</version>
        </dependency>
        <dependency>
            <groupId>com.shapesecurity</groupId>
            <artifactId>salvation2</artifactId>
            <version>3.0.0</version>
            <exclusions>
                <exclusion>
                    <groupId>com.google.code.findbugs</groupId>
                    <artifactId>jsr305</artifactId>
                </exclusion>
            </exclusions>
        </dependency>
        <!-- Jetty -->
        <dependency>
            <groupId>org.eclipse.jetty.websocket</groupId>
            <artifactId>websocket-client</artifactId>
            <version>${jetty.version}</version>
        </dependency>

        <!-- Test dependencies. -->
        <dependency>
            <groupId>junit</groupId>
            <artifactId>junit</artifactId>
            <version>4.13.2</version>
            <scope>test</scope>
        </dependency>
        <dependency>
            <groupId>org.easymock</groupId>
            <artifactId>easymock</artifactId>
            <version>4.3</version>
            <scope>test</scope>
            <exclusions>
                <exclusion>
                    <groupId>junit</groupId>
                    <artifactId>junit</artifactId>
                </exclusion>
            </exclusions>
        </dependency>
        <dependency>
            <groupId>com.tngtech.archunit</groupId>
            <artifactId>archunit-junit4</artifactId>
            <version>${archunit.version}</version>
            <scope>test</scope>
            <exclusions>
                <exclusion>
                    <groupId>junit</groupId>
                    <artifactId>junit</artifactId>
                </exclusion>
                <exclusion>
                    <groupId>org.slf4j</groupId>
                    <artifactId>slf4j-api</artifactId>
                </exclusion>
            </exclusions>
        </dependency>

        <!-- for some test cases we use log4j to check the output -->
        <dependency>
            <groupId>org.apache.logging.log4j</groupId>
            <artifactId>log4j-api</artifactId>
            <version>${log4j.version}</version>
            <scope>test</scope>
        </dependency>
        <dependency>
            <groupId>org.apache.logging.log4j</groupId>
            <artifactId>log4j-core</artifactId>
            <version>${log4j.version}</version>
            <scope>test</scope>
        </dependency>
        <dependency>
            <groupId>org.apache.logging.log4j</groupId>
            <artifactId>log4j-jcl</artifactId>
            <version>${log4j.version}</version>
            <scope>test</scope>
        </dependency>

        <!-- make our test for rendering svg images on canvas run -->
        <dependency>
            <groupId>com.twelvemonkeys.imageio</groupId>
            <artifactId>imageio-batik</artifactId>
            <version>3.8.2</version>
            <scope>test</scope>
            <exclusions>
                <exclusion>
                    <groupId>org.apache.xmlgraphics</groupId>
                    <artifactId>xmlgraphics-commons</artifactId>
                </exclusion>
                <exclusion>
                    <groupId>commons-io</groupId>
                    <artifactId>commons-io</artifactId>
                </exclusion>
            </exclusions>
        </dependency>
        <dependency>
            <groupId>org.apache.xmlgraphics</groupId>
            <artifactId>batik-transcoder</artifactId>
            <version>1.14</version>
            <scope>test</scope>
            <exclusions>
                <exclusion>
                    <groupId>commons-logging</groupId>
                    <artifactId>commons-logging</artifactId>
                </exclusion>
                <exclusion>
                    <groupId>commons-io</groupId>
                    <artifactId>commons-io</artifactId>
                </exclusion>
            </exclusions>
        </dependency>

        <dependency>
            <groupId>commons-fileupload</groupId>
            <artifactId>commons-fileupload</artifactId>
            <version>1.4</version>
            <scope>test</scope>
            <exclusions>
                <exclusion>
                    <groupId>commons-io</groupId>
                    <artifactId>commons-io</artifactId>
                </exclusion>
                <exclusion>
                    <groupId>javax.servlet</groupId>
                    <artifactId>servlet-api</artifactId>
                </exclusion>
            </exclusions>
        </dependency>
        <dependency>
            <groupId>com.github.romankh3</groupId>
            <artifactId>image-comparison</artifactId>
            <version>4.4.0</version>
            <scope>test</scope>
        </dependency>
        <dependency>
            <groupId>org.jfree</groupId>
            <artifactId>jfreechart</artifactId>
            <version>1.5.3</version>
            <scope>test</scope>
        </dependency>
        <!-- Jetty -->
        <dependency>
            <groupId>org.eclipse.jetty</groupId>
            <artifactId>jetty-webapp</artifactId>
            <version>${jetty.version}</version>
            <scope>test</scope>
        </dependency>
        <dependency>
            <groupId>org.eclipse.jetty.websocket</groupId>
            <artifactId>websocket-server</artifactId>
            <version>${jetty.version}</version>
            <scope>test</scope>
        </dependency>
        <dependency>
            <groupId>com.caucho</groupId>
            <artifactId>quercus</artifactId>
            <version>4.0.66</version>
            <scope>test</scope>
        </dependency>
        <!-- WebDriver -->
        <dependency>
            <groupId>org.seleniumhq.selenium</groupId>
            <artifactId>htmlunit-driver</artifactId>
            <version>${htmlunitdriver.version}</version>
            <scope>test</scope>
            <exclusions>
                <exclusion>
                    <groupId>net.sourceforge.htmlunit</groupId>
                    <artifactId>htmlunit</artifactId>
                </exclusion>
                <exclusion>
                    <groupId>org.apache.httpcomponents</groupId>
                    <artifactId>httpclient</artifactId>
                </exclusion>
                <exclusion>
                    <groupId>org.apache.httpcomponents</groupId>
                    <artifactId>httpcore</artifactId>
                </exclusion>
            </exclusions>
        </dependency>
        <dependency>
            <groupId>org.seleniumhq.selenium</groupId>
            <artifactId>selenium-ie-driver</artifactId>
            <version>${selenium.version}</version>
            <scope>test</scope>
            <exclusions>
                <exclusion>
                    <groupId>org.apache.httpcomponents</groupId>
                    <artifactId>httpclient</artifactId>
                </exclusion>
                <exclusion>
                    <groupId>org.apache.httpcomponents</groupId>
                    <artifactId>httpcore</artifactId>
                </exclusion>
                <exclusion>
                    <groupId>com.squareup.okio</groupId>
                    <artifactId>okio</artifactId>
                </exclusion>
                <exclusion>
                    <groupId>commons-logging</groupId>
                    <artifactId>commons-logging</artifactId>
                </exclusion>
                <exclusion>
                    <groupId>com.google.code.findbugs</groupId>
                    <artifactId>jsr305</artifactId>
                </exclusion>
            </exclusions>
        </dependency>
        <dependency>
            <groupId>org.seleniumhq.selenium</groupId>
            <artifactId>selenium-firefox-driver</artifactId>
            <version>${selenium.version}</version>
            <scope>test</scope>
            <exclusions>
                <exclusion>
                    <groupId>org.apache.httpcomponents</groupId>
                    <artifactId>httpclient</artifactId>
                </exclusion>
                <exclusion>
                    <groupId>org.apache.httpcomponents</groupId>
                    <artifactId>httpcore</artifactId>
                </exclusion>
            </exclusions>
        </dependency>
        <dependency>
            <groupId>org.seleniumhq.selenium</groupId>
            <artifactId>selenium-chrome-driver</artifactId>
            <version>${selenium.version}</version>
            <scope>test</scope>
            <exclusions>
                <exclusion>
                    <groupId>org.apache.httpcomponents</groupId>
                    <artifactId>httpclient</artifactId>
                </exclusion>
                <exclusion>
                    <groupId>org.apache.httpcomponents</groupId>
                    <artifactId>httpcore</artifactId>
                </exclusion>
            </exclusions>
        </dependency>
        <dependency>
            <groupId>org.seleniumhq.selenium</groupId>
            <artifactId>selenium-edge-driver</artifactId>
            <version>${selenium.version}</version>
            <scope>test</scope>
            <exclusions>
                <exclusion>
                    <groupId>org.apache.httpcomponents</groupId>
                    <artifactId>httpclient</artifactId>
                </exclusion>
                <exclusion>
                    <groupId>org.apache.httpcomponents</groupId>
                    <artifactId>httpcore</artifactId>
                </exclusion>
            </exclusions>
        </dependency>
    </dependencies>
    <distributionManagement>
        <site>
            <id>htmlunit-website</id>
            <name>HtmlUnit WebSite - Sourceforge</name>
            <url>scp://shell.sourceforge.net/home/project-web/htmlunit/htdocs/</url>
        </site>
        <snapshotRepository>
            <id>sonatype-nexus-snapshots</id>
            <url>https://oss.sonatype.org/content/repositories/snapshots</url>
        </snapshotRepository>
        <repository>
            <id>sonatype-nexus-staging</id>
            <url>https://oss.sonatype.org/service/local/staging/deploy/maven2</url>
        </repository>
    </distributionManagement>
    <repositories>
        <repository>
            <snapshots>
                <enabled>true</enabled>
                <updatePolicy>always</updatePolicy>
            </snapshots>
            <releases>
                <enabled>false</enabled>
            </releases>
            <id>OSS Sonatype snapshots</id>
            <url>https://oss.sonatype.org/content/repositories/snapshots/</url>
        </repository>
    </repositories>
</project><|MERGE_RESOLUTION|>--- conflicted
+++ resolved
@@ -4,11 +4,7 @@
     <modelVersion>4.0.0</modelVersion>
     <groupId>net.sourceforge.htmlunit</groupId>
     <artifactId>htmlunit</artifactId>
-<<<<<<< HEAD
     <version>3.0.0-SNAPSHOT</version>
-=======
-    <version>2.62.0-SNAPSHOT</version>
->>>>>>> b11b071f
     <name>HtmlUnit</name>
     <organization>
         <name>Gargoyle Software Inc.</name>
@@ -33,13 +29,9 @@
         <htmlunitneko.version>2.61.0</htmlunitneko.version>
         <htmlunitcorejs.version>2.62.0-SNAPSHOT</htmlunitcorejs.version>
 
-<<<<<<< HEAD
+
         <httpclient5.version>5.1.3</httpclient5.version>
-        <jetty.version>9.4.45.v20220203</jetty.version>
-=======
-        <httpcomponents.version>4.5.13</httpcomponents.version>
         <jetty.version>9.4.46.v20220331</jetty.version>
->>>>>>> b11b071f
         <log4j.version>2.17.2</log4j.version>
         <selenium.version>3.141.59</selenium.version>
 
