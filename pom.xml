<project xmlns="http://maven.apache.org/POM/4.0.0"
    xmlns:xsi="http://www.w3.org/2001/XMLSchema-instance"
    xsi:schemaLocation="http://maven.apache.org/POM/4.0.0 http://maven.apache.org/maven-v4_0_0.xsd">
    <modelVersion>4.0.0</modelVersion>
    <groupId>net.sourceforge.htmlunit</groupId>
    <artifactId>htmlunit</artifactId>
<<<<<<< HEAD
    <version>3.0.0-SNAPSHOT</version>
=======
    <version>2.59.0-SNAPSHOT</version>
>>>>>>> e7b635c3
    <name>HtmlUnit</name>
    <organization>
        <name>Gargoyle Software Inc.</name>
        <url>http://www.GargoyleSoftware.com/</url>
    </organization>
    <packaging>jar</packaging>
    <description>
        A headless browser intended for use in testing web-based applications.
    </description>
    <url>http://htmlunit.sourceforge.net</url>

    <properties>
        <project.build.sourceEncoding>UTF-8</project.build.sourceEncoding>
        <maven.build.timestamp.format>yyyy-MM-dd HH:mm</maven.build.timestamp.format>
        <additionalparam>-Xdoclint:none</additionalparam>

        <maven.compiler.source>8</maven.compiler.source>
        <maven.compiler.target>8</maven.compiler.target>

        <htmlunitdriver.version>2.58.0</htmlunitdriver.version>
        <htmlunitcssparser.version>1.11.0</htmlunitcssparser.version>
        <htmlunitneko.version>2.58.0</htmlunitneko.version>
        <htmlunitcorejs.version>2.58.0</htmlunitcorejs.version>

        <httpclient5.version>5.1.2</httpclient5.version>
        <jetty.version>9.4.44.v20210927</jetty.version>
        <log4j.version>2.17.1</log4j.version>
        <selenium.version>3.141.59</selenium.version>

        <!-- As a property, as it is included in Checkstyle build -->
        <checkstyle.version>9.3</checkstyle.version>
        <spotbugs.version>4.5.3</spotbugs.version>
        <pmd.version>6.42.0</pmd.version>
        <archunit.version>0.22.0</archunit.version>
        <dependencycheck.version>6.5.3</dependencycheck.version>
    </properties>

    <build>
        <plugins>
            <plugin>
                <groupId>org.apache.maven.plugins</groupId>
                <artifactId>maven-compiler-plugin</artifactId>
                <version>3.9.0</version>
                <configuration>
                    <testExcludes>
                        <exclude>**/CodeChecker.java</exclude>
                    </testExcludes>
                </configuration>
            </plugin>
            <plugin>
                <groupId>org.apache.maven.plugins</groupId>
                <artifactId>maven-checkstyle-plugin</artifactId>
                <version>3.1.2</version>
                <configuration>
                    <configLocation>checkstyle.xml</configLocation>
                    <suppressionsLocation>checkstyle_suppressions.xml</suppressionsLocation>
                    <includeTestSourceDirectory>true</includeTestSourceDirectory>
                </configuration>
                <dependencies>
                    <dependency>
                        <groupId>com.puppycrawl.tools</groupId>
                        <artifactId>checkstyle</artifactId>
                        <version>${checkstyle.version}</version>
                    </dependency>
                </dependencies>
            </plugin>
            <plugin>
                <groupId>com.github.spotbugs</groupId>
                <artifactId>spotbugs-maven-plugin</artifactId>
                <version>4.5.3.0</version>
                <dependencies>
                    <!-- overwrite dependency on spotbugs if you want to specify the version of spotbugs -->
                    <dependency>
                        <groupId>com.github.spotbugs</groupId>
                        <artifactId>spotbugs</artifactId>
                        <version>${spotbugs.version}</version>
                    </dependency>
                </dependencies>
                <configuration>
                    <excludeFilterFile>spotbugs-exclude.xml</excludeFilterFile>
                </configuration>
            </plugin>
            <plugin>
                <groupId>org.apache.maven.plugins</groupId>
                <artifactId>maven-pmd-plugin</artifactId>
                <version>3.15.0</version>
                <dependencies>
                    <dependency>
                        <groupId>net.sourceforge.pmd</groupId>
                        <artifactId>pmd-core</artifactId>
                        <version>${pmd.version}</version>
                    </dependency>
                    <dependency>
                        <groupId>net.sourceforge.pmd</groupId>
                        <artifactId>pmd-java</artifactId>
                        <version>${pmd.version}</version>
                    </dependency>
                </dependencies>
                <configuration>
                    <rulesets>
                        <ruleset>${basedir}/pmd-ruleset.xml</ruleset>
                    </rulesets>
                </configuration>
            </plugin>
            <plugin>
                <groupId>org.apache.maven.plugins</groupId>
                <artifactId>maven-jar-plugin</artifactId>
                <version>3.2.2</version>
                <configuration>
                    <archive>
                        <manifest>
                            <addDefaultSpecificationEntries>true</addDefaultSpecificationEntries>
                            <addDefaultImplementationEntries>true</addDefaultImplementationEntries>
                        </manifest>
                        <manifestEntries>
                            <Url>${project.url}</Url>
                            <Build-Time>${maven.build.timestamp}</Build-Time>
                        </manifestEntries>
                        <addMavenDescriptor>false</addMavenDescriptor>
                    </archive>
                </configuration>
                <executions>
                    <execution>
                        <goals>
                            <goal>test-jar</goal>
                        </goals>
                    </execution>
                </executions>
            </plugin>
            <plugin>
                <groupId>org.apache.maven.plugins</groupId>
                <artifactId>maven-site-plugin</artifactId>
                <version>3.10.0</version>
            </plugin>
            <plugin>
                <groupId>org.apache.maven.plugins</groupId>
                <artifactId>maven-assembly-plugin</artifactId>
                <version>3.3.0</version>
                <executions>
                    <execution>
                        <id>make-assembly</id>
                        <phase>package</phase>
                        <goals>
                            <goal>single</goal>
                        </goals>
                    </execution>
                </executions>
                <configuration>
                    <attach>false</attach>
                    <descriptors>
                        <descriptor>${basedir}/src/assembly/bin-distribution.xml</descriptor>
                        <descriptor>${basedir}/src/assembly/src-distribution.xml</descriptor>
                    </descriptors>
                    <recompressZippedFiles>true</recompressZippedFiles>
                </configuration>
            </plugin>
            <plugin>
                <groupId>org.apache.maven.plugins</groupId>
                <artifactId>maven-source-plugin</artifactId>
                <version>3.2.1</version>
                <executions>
                    <execution>
                        <goals>
                            <goal>jar</goal>
                        </goals>
                    </execution>
                </executions>
            </plugin>
            <plugin>
                <groupId>org.apache.maven.plugins</groupId>
                <artifactId>maven-javadoc-plugin</artifactId>
                <version>3.3.1</version>
                <configuration>
                    <quiet>true</quiet>
                    <!-- see https://stackoverflow.com/questions/69320220/maven-javadoc-listed-classes-twice -->
                    <sourcepath>${basedir}/src/main/java</sourcepath>
                    <additionalparam>--allow-script-in-comments</additionalparam>
                    <links>
                        <link>https://docs.oracle.com/javase/8/docs/api/</link>
                        <link>https://commons.apache.org/logging/apidocs/</link>
                        <link>https://commons.apache.org/codec/apidocs/</link>
                        <link>https://hc.apache.org/httpcomponents-client-4.5.x/current/httpclient/apidocs/</link>
                    </links>
                </configuration>
                <executions>
                    <execution>
                        <goals>
                            <goal>jar</goal>
                        </goals>
                    </execution>
                </executions>
            </plugin>
            <plugin>
                <groupId>org.apache.maven.plugins</groupId>
                <artifactId>maven-gpg-plugin</artifactId>
                <version>3.0.1</version>
                <executions>
                    <execution>
                        <phase>verify</phase>
                        <goals>
                            <goal>sign</goal>
                        </goals>
                    </execution>
                </executions>
            </plugin>
            <plugin>
                <groupId>org.owasp</groupId>
                <artifactId>dependency-check-maven</artifactId>
                <version>${dependencycheck.version}</version>
                <configuration>
                    <suppressionFiles>owasp-suppressions.xml</suppressionFiles>
                    <failBuildOnCVSS>0</failBuildOnCVSS>
                </configuration>
                <executions>
                    <execution>
                        <goals>
                            <goal>check</goal>
                        </goals>
                    </execution>
                </executions>
            </plugin>
            <plugin>
                <groupId>org.apache.maven.plugins</groupId>
                <artifactId>maven-enforcer-plugin</artifactId>
                <version>3.0.0</version>
                <executions>
                    <execution>
                        <configuration>
                            <rules>
                                <requireMavenVersion>
                                    <version>3.6.3</version>
                                </requireMavenVersion>
                                <requireJavaVersion>
                                    <version>1.8.0</version>
                                </requireJavaVersion>
                                <dependencyConvergence />
                            </rules>
                        </configuration>
                        <goals>
                            <goal>enforce</goal>
                        </goals>
                    </execution>
                </executions>
            </plugin>
            <plugin>
                <groupId>org.apache.maven.plugins</groupId>
                <artifactId>maven-eclipse-plugin</artifactId>
                <version>2.10</version>
                <configuration>
                    <downloadSources>true</downloadSources>
                    <downloadJavadocs>true</downloadJavadocs>
                    <additionalBuildcommands>
                        <buildcommand>net.sf.eclipsecs.core.CheckstyleBuilder</buildcommand>
                    </additionalBuildcommands>
                    <additionalProjectnatures>
                        <projectnature>net.sf.eclipsecs.core.CheckstyleNature</projectnature>
                    </additionalProjectnatures>
                    <useProjectReferences>false</useProjectReferences>
                    <additionalConfig>
                        <file>
                            <name>.checkstyle</name>
                            <content>
<![CDATA[<?xml version="1.0" encoding="UTF-8"?>
<fileset-config file-format-version="1.2.0" simple-config="true" sync-formatter="false">
    <local-check-config name="HtmlUnit" location="checkstyle.xml" type="project" description="HtmlUnit">
        <property name="checkstyle.suppressions.file" value="$${project_loc}/checkstyle_suppressions.xml"/>
        <additional-data name="protect-config-file" value="false"/>
    </local-check-config>
    <fileset name="all" enabled="true" check-config-name="HtmlUnit" local="true">
        <file-match-pattern match-pattern="^src/.*\.java$" include-pattern="true"/>
        <file-match-pattern match-pattern="^src/.*general/huge/.*\.java$" include-pattern="false"/>
    </fileset>
</fileset-config>
]]>
                            </content>
                        </file>
                    </additionalConfig>
                    <additionalConfig>
                        <file>
                            <name>.settings/org.eclipse.core.resources.prefs</name>
                            <content>
                                <![CDATA[eclipse.preferences.version=1${line.separator}encoding/<project>=${project.build.sourceEncoding}${line.separator}]]>
                            </content>
                        </file>
                    </additionalConfig>
                </configuration>
            </plugin>
            <plugin>
                <groupId>org.apache.maven.plugins</groupId>
                <artifactId>maven-scm-plugin</artifactId>
                <version>1.12.2</version>
                <configuration>
                    <tag>${project.name}-${project.version}</tag>
                    <message>Release ${project.version}</message>
                </configuration>
            </plugin>
            <plugin>
                <groupId>org.apache.felix</groupId>
                <artifactId>maven-bundle-plugin</artifactId>
                <version>5.1.4</version>
                <extensions>true</extensions>
                <configuration>
                    <instructions>
                        <Export-Package>com.gargoylesoftware.htmlunit.*</Export-Package>
                        <Embed-Transitive>true</Embed-Transitive>
                        <Embed-Dependency>*;scope=compile;inline=**</Embed-Dependency>
                        <Import-Package>*;resolution:=optional</Import-Package>
                    </instructions>
                </configuration>
            </plugin>
            <plugin>
                <groupId>org.simplify4u.plugins</groupId>
                <artifactId>pgpverify-maven-plugin</artifactId>
                <version>1.16.0</version>
                <executions>
                    <execution>
                        <goals>
                            <goal>check</goal>
                        </goals>
                    </execution>
                </executions>
            </plugin>
        </plugins>
        <extensions>
            <extension>
                <groupId>org.apache.maven.wagon</groupId>
                <artifactId>wagon-ssh</artifactId>
                <version>3.5.1</version>
            </extension>
        </extensions>
    </build>
    <profiles>
        <profile>
            <id>without-library-and-huge-tests</id>
            <activation>
                <property>
                    <name>withoutLibsHuge</name>
                </property>
            </activation>
            <build>
                <plugins>
                    <plugin>
                        <groupId>org.apache.maven.plugins</groupId>
                        <artifactId>maven-surefire-plugin</artifactId>
                        <version>2.22.2</version>
                        <configuration>
                            <!-- see https://stackoverflow.com/questions/53010200/maven-surefire-could-not-find-forkedbooter-class -->
                            <useSystemClassLoader>false</useSystemClassLoader>
                            <excludes>
                                <exclude>**/libraries/*.java</exclude>
                                <exclude>**/huge/*.java</exclude>
                            </excludes>
                            <argLine>-Xms128m -Xmx512m -Dsun.reflect.noInflation=true</argLine>
                            <systemPropertyVariables>
                                <htmlunit.maven>maven</htmlunit.maven>
                            </systemPropertyVariables>
                        </configuration>
                    </plugin>
                </plugins>
            </build>
        </profile>
        <profile>
            <id>only-library-tests</id>
            <activation>
                <property>
                    <name>onlyLibs</name>
                </property>
            </activation>
            <build>
                <plugins>
                    <plugin>
                        <groupId>org.apache.maven.plugins</groupId>
                        <artifactId>maven-surefire-plugin</artifactId>
                        <version>2.22.2</version>
                        <configuration>
                            <!-- see https://stackoverflow.com/questions/53010200/maven-surefire-could-not-find-forkedbooter-class -->
                            <useSystemClassLoader>false</useSystemClassLoader>
                            <includes>
                                <include>**/libraries/*.java</include>
                            </includes>
                            <excludes>
                                <exclude>**/libraries/JQuery3x3x1Test.java</exclude>
                            </excludes>
                            <argLine>-Xms128m -Xmx512m</argLine>
                            <systemPropertyVariables>
                                <htmlunit.maven>maven</htmlunit.maven>
                            </systemPropertyVariables>
                        </configuration>
                    </plugin>
                </plugins>
            </build>
        </profile>
        <profile>
            <id>jquery3-tests</id>
            <activation>
                <property>
                    <name>onlyjquery3</name>
                </property>
            </activation>
            <build>
                <plugins>
                    <plugin>
                        <groupId>org.apache.maven.plugins</groupId>
                        <artifactId>maven-surefire-plugin</artifactId>
                        <version>2.22.2</version>
                        <configuration>
                            <!-- see https://stackoverflow.com/questions/53010200/maven-surefire-could-not-find-forkedbooter-class -->
                            <useSystemClassLoader>false</useSystemClassLoader>
                            <includes>
                                <include>**/libraries/JQuery3x3x1Test.java</include>
                            </includes>
                            <argLine>-Xms128m -Xmx512m</argLine>
                            <systemPropertyVariables>
                                <htmlunit.maven>maven</htmlunit.maven>
                            </systemPropertyVariables>
                        </configuration>
                    </plugin>
                </plugins>
            </build>
        </profile>
        <profile>
            <id>only-huge-tests-closes</id>
            <activation>
                <property>
                    <name>onlyHugeCloses</name>
                </property>
            </activation>
            <build>
                <plugins>
                    <plugin>
                        <groupId>org.apache.maven.plugins</groupId>
                        <artifactId>maven-surefire-plugin</artifactId>
                        <version>2.22.2</version>
                        <configuration>
                            <!-- see https://stackoverflow.com/questions/53010200/maven-surefire-could-not-find-forkedbooter-class -->
                            <useSystemClassLoader>false</useSystemClassLoader>
                            <includes>
                                <include>**/huge/ElementClosesElementTest.java</include>
                            </includes>
                            <argLine>-Xms256m -Xmx512m</argLine>
                            <systemPropertyVariables>
                                <htmlunit.maven>maven</htmlunit.maven>
                            </systemPropertyVariables>
                        </configuration>
                    </plugin>
                </plugins>
            </build>
        </profile>
        <profile>
            <id>only-huge-tests-a-c</id>
            <activation>
                <property>
                    <name>onlyHugeAC</name>
                </property>
            </activation>
            <build>
                <plugins>
                    <plugin>
                        <groupId>org.apache.maven.plugins</groupId>
                        <artifactId>maven-surefire-plugin</artifactId>
                        <version>2.22.2</version>
                        <configuration>
                            <!-- see https://stackoverflow.com/questions/53010200/maven-surefire-could-not-find-forkedbooter-class -->
                            <useSystemClassLoader>false</useSystemClassLoader>
                            <includes>
                                <include>**/huge/HostParentOfATest.java</include>
                                <include>**/huge/HostParentOfBTest.java</include>
                                <include>**/huge/HostParentOfCTest.java</include>
                            </includes>
                            <argLine>-Xms512m -Xmx1024m</argLine>
                            <systemPropertyVariables>
                                <htmlunit.maven>maven</htmlunit.maven>
                            </systemPropertyVariables>
                        </configuration>
                    </plugin>
                </plugins>
            </build>
        </profile>
        <profile>
            <id>only-huge-tests-d-g</id>
            <activation>
                <property>
                    <name>onlyHugeDG</name>
                </property>
            </activation>
            <build>
                <plugins>
                    <plugin>
                        <groupId>org.apache.maven.plugins</groupId>
                        <artifactId>maven-surefire-plugin</artifactId>
                        <version>2.22.2</version>
                        <configuration>
                            <!-- see https://stackoverflow.com/questions/53010200/maven-surefire-could-not-find-forkedbooter-class -->
                            <useSystemClassLoader>false</useSystemClassLoader>
                            <includes>
                                <include>**/huge/HostParentOfDTest.java</include>
                                <include>**/huge/HostParentOfFTest.java</include>
                            </includes>
                            <argLine>-Xms512m -Xmx1024m</argLine>
                            <systemPropertyVariables>
                                <htmlunit.maven>maven</htmlunit.maven>
                            </systemPropertyVariables>
                        </configuration>
                    </plugin>
                </plugins>
            </build>
        </profile>
        <profile>
            <id>only-huge-tests-h-l</id>
            <activation>
                <property>
                    <name>onlyHugeHL</name>
                </property>
            </activation>
            <build>
                <plugins>
                    <plugin>
                        <groupId>org.apache.maven.plugins</groupId>
                        <artifactId>maven-surefire-plugin</artifactId>
                        <version>2.22.2</version>
                        <configuration>
                            <!-- see https://stackoverflow.com/questions/53010200/maven-surefire-could-not-find-forkedbooter-class -->
                            <useSystemClassLoader>false</useSystemClassLoader>
                            <includes>
                                <include>**/huge/HostParentOfHTest.java</include>
                                <include>**/huge/HostParentOfITest.java</include>
                            </includes>
                            <argLine>-Xms512m -Xmx1024m</argLine>
                            <systemPropertyVariables>
                                <htmlunit.maven>maven</htmlunit.maven>
                            </systemPropertyVariables>
                        </configuration>
                    </plugin>
                </plugins>
            </build>
        </profile>
        <profile>
            <id>only-huge-tests-m-o</id>
            <activation>
                <property>
                    <name>onlyHugeMO</name>
                </property>
            </activation>
            <build>
                <plugins>
                    <plugin>
                        <groupId>org.apache.maven.plugins</groupId>
                        <artifactId>maven-surefire-plugin</artifactId>
                        <version>2.22.2</version>
                        <configuration>
                            <!-- see https://stackoverflow.com/questions/53010200/maven-surefire-could-not-find-forkedbooter-class -->
                            <useSystemClassLoader>false</useSystemClassLoader>
                            <includes>
                                <include>**/huge/HostParentOfMTest.java</include>
                                <include>**/huge/HostParentOfNTest.java</include>
                            </includes>
                            <argLine>-Xms512m -Xmx1024m</argLine>
                            <systemPropertyVariables>
                                <htmlunit.maven>maven</htmlunit.maven>
                            </systemPropertyVariables>
                        </configuration>
                    </plugin>
                </plugins>
            </build>
        </profile>
        <profile>
            <id>only-huge-tests-p-r</id>
            <activation>
                <property>
                    <name>onlyHugePR</name>
                </property>
            </activation>
            <build>
                <plugins>
                    <plugin>
                        <groupId>org.apache.maven.plugins</groupId>
                        <artifactId>maven-surefire-plugin</artifactId>
                        <version>2.22.2</version>
                        <configuration>
                            <!-- see https://stackoverflow.com/questions/53010200/maven-surefire-could-not-find-forkedbooter-class -->
                            <useSystemClassLoader>false</useSystemClassLoader>
                            <includes>
                                <include>**/huge/HostParentOfPTest.java</include>
                            </includes>
                            <argLine>-Xms512m -Xmx1024m</argLine>
                            <systemPropertyVariables>
                                <htmlunit.maven>maven</htmlunit.maven>
                            </systemPropertyVariables>
                        </configuration>
                    </plugin>
                </plugins>
            </build>
        </profile>
        <profile>
            <id>only-huge-tests-s</id>
            <activation>
                <property>
                    <name>onlyHugeS</name>
                </property>
            </activation>
            <build>
                <plugins>
                    <plugin>
                        <groupId>org.apache.maven.plugins</groupId>
                        <artifactId>maven-surefire-plugin</artifactId>
                        <version>2.22.2</version>
                        <configuration>
                            <!-- see https://stackoverflow.com/questions/53010200/maven-surefire-could-not-find-forkedbooter-class -->
                            <useSystemClassLoader>false</useSystemClassLoader>
                            <includes>
                                <include>**/huge/HostParentOfSTest.java</include>
                            </includes>
                            <argLine>-Xms512m -Xmx1024m</argLine>
                            <systemPropertyVariables>
                                <htmlunit.maven>maven</htmlunit.maven>
                            </systemPropertyVariables>
                        </configuration>
                    </plugin>
                </plugins>
            </build>
        </profile>
        <profile>
            <id>only-huge-tests-s2</id>
            <activation>
                <property>
                    <name>onlyHugeS2</name>
                </property>
            </activation>
            <build>
                <plugins>
                    <plugin>
                        <groupId>org.apache.maven.plugins</groupId>
                        <artifactId>maven-surefire-plugin</artifactId>
                        <version>2.22.2</version>
                        <configuration>
                            <!-- see https://stackoverflow.com/questions/53010200/maven-surefire-could-not-find-forkedbooter-class -->
                            <useSystemClassLoader>false</useSystemClassLoader>
                            <includes>
                                <include>**/huge/HostParentOfS2Test.java</include>
                            </includes>
                            <argLine>-Xms512m -Xmx1024m</argLine>
                            <systemPropertyVariables>
                                <htmlunit.maven>maven</htmlunit.maven>
                            </systemPropertyVariables>
                        </configuration>
                    </plugin>
                </plugins>
            </build>
        </profile>
        <profile>
            <id>only-huge-tests-t-z</id>
            <activation>
                <property>
                    <name>onlyHugeTZ</name>
                </property>
            </activation>
            <build>
                <plugins>
                    <plugin>
                        <groupId>org.apache.maven.plugins</groupId>
                        <artifactId>maven-surefire-plugin</artifactId>
                        <version>2.22.2</version>
                        <configuration>
                            <!-- see https://stackoverflow.com/questions/53010200/maven-surefire-could-not-find-forkedbooter-class -->
                            <useSystemClassLoader>false</useSystemClassLoader>
                            <includes>
                                <include>**/huge/HostParentOfTTest.java</include>
                                <include>**/huge/HostParentOfWTest.java</include>
                            </includes>
                            <argLine>-Xms512m -Xmx1024m</argLine>
                            <systemPropertyVariables>
                                <htmlunit.maven>maven</htmlunit.maven>
                            </systemPropertyVariables>
                        </configuration>
                    </plugin>
                </plugins>
            </build>
        </profile>
    </profiles>
    <reporting>
        <plugins>
            <plugin>
                <groupId>org.apache.maven.plugins</groupId>
                <artifactId>maven-javadoc-plugin</artifactId>
                <version>3.3.1</version>
                <configuration>
                    <quiet>true</quiet>
                    <!-- see https://stackoverflow.com/questions/69320220/maven-javadoc-listed-classes-twice -->
                    <sourcepath>${basedir}/src/main/java</sourcepath>
                    <additionalparam>--allow-script-in-comments</additionalparam>
                    <links>
                        <link>https://docs.oracle.com/javase/8/docs/api/</link>
                        <link>https://commons.apache.org/logging/apidocs/</link>
                        <link>https://commons.apache.org/codec/apidocs/</link>
                        <link>https://hc.apache.org/httpcomponents-client-4.5.x/current/httpclient/apidocs/</link>
                    </links>
                </configuration>
            </plugin>
            <plugin>
                <groupId>org.apache.maven.plugins</groupId>
                <artifactId>maven-project-info-reports-plugin</artifactId>
                <version>3.1.2</version>
            </plugin>
            <plugin>
                <groupId>org.apache.maven.plugins</groupId>
                <artifactId>maven-jxr-plugin</artifactId>
                <version>3.1.1</version>
            </plugin>
            <plugin>
                <groupId>org.apache.maven.plugins</groupId>
                <artifactId>maven-changes-plugin</artifactId>
                <version>2.12.1</version>
                <reportSets>
                    <reportSet>
                        <reports>
                            <report>changes-report</report>
                        </reports>
                    </reportSet>
                </reportSets>
                <configuration>
                    <issueLinkTemplatePerSystem>
                        <features>http://sourceforge.net/p/htmlunit/feature-requests/%ISSUE%</features>
                        <htmlunitdriver>https://github.com/SeleniumHQ/htmlunit-driver/issues/%ISSUE%</htmlunitdriver>
                        <stackoverflow>http://stackoverflow.com/questions/%ISSUE%</stackoverflow>
                    </issueLinkTemplatePerSystem>
                </configuration>
            </plugin>
            <plugin>
                <groupId>org.codehaus.mojo</groupId>
                <artifactId>jdepend-maven-plugin</artifactId>
                <version>2.0</version>
            </plugin>
        </plugins>
    </reporting>
    <issueManagement>
        <system>GitHub</system>
        <url>https://github.com/HtmlUnit/htmlunit/issues/</url>
    </issueManagement>
    <inceptionYear>2002</inceptionYear>
    <licenses>
        <license>
            <name>Apache License, Version 2.0</name>
            <url>https://www.apache.org/licenses/LICENSE-2.0.txt</url>
            <distribution>repo</distribution>
        </license>
    </licenses>
    <scm>
        <connection>scm:git:https://github.com/HtmlUnit/htmlunit</connection>
        <developerConnection>scm:git:https://github.com/HtmlUnit/htmlunit</developerConnection>
        <url>https://github.com/HtmlUnit/htmlunit</url>
    </scm>
    <ciManagement>
        <system>Jenkins</system>
        <url>https://jenkins.wetator.org/view/HtmlUnit/</url>
    </ciManagement>
    <mailingLists>
        <mailingList>
            <name>HtmlUnit Users</name>
            <subscribe>https://lists.sourceforge.net/lists/listinfo/htmlunit-user</subscribe>
            <unsubscribe>https://lists.sourceforge.net/lists/listinfo/htmlunit-user</unsubscribe>
            <archive>https://sourceforge.net/p/htmlunit/mailman/htmlunit-user/</archive>
            <post>htmlunit-user@lists.sourceforge.net</post>
            <otherArchives>
                <otherArchive>http://htmlunit.10904.n7.nabble.com/HtmlUnit-General-f20847.html</otherArchive>
                <otherArchive>http://htmlunit.markmail.org/</otherArchive>
                <otherArchive>http://marc.info/?l=htmlunit-user</otherArchive>
            </otherArchives>
        </mailingList>
        <mailingList>
            <name>HtmlUnit Developers</name>
            <subscribe>https://lists.sourceforge.net/lists/listinfo/htmlunit-develop</subscribe>
            <unsubscribe>https://lists.sourceforge.net/lists/listinfo/htmlunit-develop</unsubscribe>
            <archive>https://sourceforge.net/p/htmlunit/mailman/htmlunit-develop/</archive>
            <post>htmlunit-develop@lists.sourceforge.net</post>
            <otherArchives>
                <otherArchive>http://htmlunit.10904.n7.nabble.com/HtmlUnit-Dev-f3.html</otherArchive>
                <otherArchive>http://htmlunit.markmail.org/</otherArchive>
                <otherArchive>http://marc.info/?l=htmlunit-develop</otherArchive>
            </otherArchives>
        </mailingList>
    </mailingLists>
    <developers>
        <developer>
            <name>Mike Bowler</name>
            <id>mbowler</id>
            <email>mbowler@GargoyleSoftware.com</email>
            <organization>Gargoyle Software Inc.</organization>
            <url>http://www.sphericalimprovement.com/blogs/mbowler/</url>
            <timezone>-5</timezone>
        </developer>
        <developer>
            <name>David K. Taylor</name>
            <id>dktaylor</id>
        </developer>
        <developer>
            <name>Brad Clarke</name>
            <id>bradclarke</id>
            <email>bradclarke@users.sourceforge.net</email>
            <url>http://www.bradclarke.com/</url>
            <timezone>-6</timezone>
        </developer>
        <developer>
            <name>Marc Guillemot</name>
            <id>mguillem</id>
            <email>mguillem@users.sourceforge.net</email>
            <url>http://mguillem.wordpress.com/</url>
            <timezone>+1</timezone>
        </developer>
        <developer>
            <name>Chris Erskine</name>
            <id>cerskine</id>
            <email>cerskine@users.sourceforge.net</email>
            <timezone>-7</timezone>
        </developer>
        <developer>
            <name>Daniel Gredler</name>
            <id>sdanig</id>
            <email>sdanig@users.sourceforge.net</email>
            <url>http://daniel.gredler.net/</url>
            <timezone>-5</timezone>
        </developer>
        <developer>
            <name>Ahmed Ashour</name>
            <id>asashour</id>
            <email>asashour@users.sourceforge.net</email>
            <url>http://asashour.blogspot.com/</url>
            <timezone>+3</timezone>
        </developer>
        <developer>
            <name>Sudhan Moghe</name>
            <id>sudhan_moghe</id>
            <email>sudhan_moghe@users.sourceforge.net</email>
            <timezone>+5.5</timezone>
        </developer>
        <developer>
            <name>Ronald Brill</name>
            <id>rbri</id>
            <email>rbri@rbri.de</email>
            <url>http://www.wetator.org/</url>
            <timezone>+1</timezone>
        </developer>
    </developers>
    <contributors>
        <contributor>
            <name>Noboru Sinohara</name>
        </contributor>
        <contributor>
            <name>Mike J. Bresnahan</name>
            <email>gudujarlson@sf.net</email>
        </contributor>
        <contributor>
            <name>Dominique Broeglin</name>
        </contributor>
        <contributor>
            <name>Alex Nikiforoff</name>
        </contributor>
        <contributor>
            <name>Barnaby Court</name>
        </contributor>
        <contributor>
            <name>Andreas Hangler</name>
        </contributor>
        <contributor>
            <name>Jun Chen</name>
            <email>chen_jun@users.sourceforge.net</email>
        </contributor>
        <contributor>
            <name>Christian Sell</name>
            <email>cse@dynabean.de</email>
        </contributor>
        <contributor>
            <name>Darrell DeBoer</name>
        </contributor>
        <contributor>
            <name>David D. Kilzer</name>
        </contributor>
        <contributor>
            <name>Ben Curren</name>
            <email>bcurren@esomnie.com</email>
        </contributor>
        <contributor>
            <name>Mike Williams</name>
        </contributor>
        <contributor>
            <name>Mike Gallaher</name>
        </contributor>
        <contributor>
            <name>Dierk Koenig</name>
        </contributor>
        <contributor>
            <name>Mike Bresnahan</name>
        </contributor>
        <contributor>
            <name>Sergey Gorelkin</name>
        </contributor>
        <contributor>
            <name>Chris Eldredge</name>
        </contributor>
        <contributor>
            <name>Hans Donner</name>
        </contributor>
        <contributor>
            <name>Michael Ottati</name>
        </contributor>
        <contributor>
            <name>George Murnock</name>
        </contributor>
        <contributor>
            <name>Kent Tong</name>
        </contributor>
        <contributor>
            <name>Alfred Nathaniel</name>
        </contributor>
        <contributor>
            <name>Bruce Faulkner</name>
        </contributor>
        <contributor>
            <name>Ray Suliteanu</name>
        </contributor>
        <contributor>
            <name>Denis N. Antonioli</name>
        </contributor>
        <contributor>
            <name>Stefan Anzinger</name>
        </contributor>
        <contributor>
            <name>Lothar Märkle</name>
        </contributor>
        <contributor>
            <name>Ian Lovejoy</name>
        </contributor>
        <contributor>
            <name>Paul King</name>
        </contributor>
        <contributor>
            <name>Vikram Shitole</name>
        </contributor>
        <contributor>
            <name>Mark van Leeuwen</name>
        </contributor>
        <contributor>
            <name>Brad Murray</name>
        </contributor>
        <contributor>
            <name>Julien Henry</name>
        </contributor>
        <contributor>
            <name>Andre Soereng</name>
        </contributor>
        <contributor>
            <name>Karel Kolman</name>
        </contributor>
        <contributor>
            <name>Bruce Chapman</name>
        </contributor>
        <contributor>
            <name>Kristian Muntau</name>
        </contributor>
        <contributor>
            <name>Sam Hough</name>
        </contributor>
        <contributor>
            <name>Deryk Sinotte</name>
        </contributor>
        <contributor>
            <name>Martin Tamme</name>
        </contributor>
        <contributor>
            <name>Philip Graf</name>
        </contributor>
        <contributor>
            <name>Rodney Gitzel</name>
        </contributor>
        <contributor>
            <name>Matt Ryall</name>
        </contributor>
        <contributor>
            <name>Rob Di Marco</name>
        </contributor>
        <contributor>
            <name>Gareth Davis</name>
        </contributor>
        <contributor>
            <name>David Bylsma</name>
        </contributor>
        <contributor>
            <name>Dmitri Zoubkov</name>
        </contributor>
        <contributor>
            <name>Stuart Begg</name>
        </contributor>
        <contributor>
            <name>Rene Schwietzke</name>
        </contributor>
        <contributor>
            <name>Ethan Glasser-Camp</name>
        </contributor>
        <contributor>
            <name>Marco Cova</name>
        </contributor>
        <contributor>
            <name>Mike Dirolf</name>
        </contributor>
        <contributor>
            <name>Mirko Friedenhagen</name>
        </contributor>
        <contributor>
            <name>Richard Eggert</name>
        </contributor>
        <contributor>
            <name>Tomasz Kalkosinski</name>
        </contributor>
        <contributor>
            <name>Peter Faller</name>
        </contributor>
        <contributor>
            <name>Benoit Heinrich</name>
        </contributor>
        <contributor>
            <name>Amit Manjhi</name>
        </contributor>
        <contributor>
            <name>Nicolas Belisle</name>
        </contributor>
        <contributor>
            <name>Amit Khanna</name>
        </contributor>
        <contributor>
            <name>Nikolai Avteniev</name>
        </contributor>
        <contributor>
            <name>Kostadin Chikov</name>
        </contributor>
        <contributor>
            <name>Adam Doupe</name>
        </contributor>
        <contributor>
            <name>Daniel Wagner-Hall</name>
        </contributor>
        <contributor>
            <name>James Phillpotts</name>
        </contributor>
        <contributor>
            <name>Benson Margulies</name>
        </contributor>
        <contributor>
            <name>Pieter Herroelen</name>
        </contributor>
        <contributor>
            <name>David Gileadi</name>
        </contributor>
        <contributor>
            <name>Martin Huber</name>
        </contributor>
        <contributor>
            <name>Frank Danek</name>
        </contributor>
        <contributor>
            <name>Andrea Martino</name>
        </contributor>
        <contributor>
            <name>John J Murdoch</name>
        </contributor>
        <contributor>
            <name>Guy Burton</name>
        </contributor>
        <contributor>
            <name>Chuck Dumont</name>
        </contributor>
        <contributor>
            <name>Sebastian Cato</name>
        </contributor>
        <contributor>
            <name>Carsten Steul</name>
        </contributor>
        <contributor>
            <name>Jake Cobb</name>
        </contributor>
        <contributor>
            <name>David Ostrovsky</name>
        </contributor>
        <contributor>
            <name>Matthias Brandt</name>
        </contributor>
        <contributor>
            <name>Jacob Childress</name>
        </contributor>
        <contributor>
            <name>Joerg Werner</name>
        </contributor>
        <contributor>
            <name>Adam Afeltowicz</name>
        </contributor>
        <contributor>
            <name>Madis P&#x00e4;rn</name>
        </contributor>
        <contributor>
            <name>Michael Rimov</name>
        </contributor>
        <contributor>
            <name>Rob Kodey</name>
        </contributor>
        <contributor>
            <name>Leszek Hoppe</name>
        </contributor>
        <contributor>
            <name>Natasha Lazarova</name>
        </contributor>
        <contributor>
            <name>Anton Demydenko</name>
        </contributor>
        <contributor>
            <name>Colin Alworth</name>
        </contributor>
        <contributor>
            <name>Ween Jiann</name>
        </contributor>
        <contributor>
            <name>Atsushi Nakagawa</name>
        </contributor>
        <contributor>
            <name>Hartmut Arlt</name>
        </contributor>
        <contributor>
            <name>Le Stephane</name>
        </contributor>
        <contributor>
            <name>Michael Anstis</name>
        </contributor>
        <contributor>
            <name>Alex Gorbatovsky</name>
        </contributor>
        <contributor>
            <name>Ronny Shapiro</name>
        </contributor>
        <contributor>
            <name>Rural Hunter</name>
        </contributor>
        <contributor>
            <name>Thorsten Wendelmuth</name>
        </contributor>
        <contributor>
            <name>Markus Heiden</name>
        </contributor>
        <contributor>
            <name>Dennis Duysak</name>
        </contributor>
        <contributor>
            <name>Raik Bieniek</name>
        </contributor>
        <contributor>
            <name>Uberto Barbini</name>
        </contributor>
        <contributor>
            <name>cdalexndr</name>
        </contributor>
        <contributor>
            <name>Sergio Moreno</name>
            <email>sergio.moreno@blueliv.com</email>
        </contributor>
        <contributor>
            <name>Antoni Reus</name>
        </contributor>
        <contributor>
            <name>Harald Albers</name>
        </contributor>
        <contributor>
            <name>Michael Lueck</name>
        </contributor>
        <contributor>
            <name>Ashley Frieze</name>
        </contributor>
    </contributors>
    <dependencies>
        <dependency>
            <groupId>xalan</groupId>
            <artifactId>xalan</artifactId>
            <version>2.7.2</version>
            <exclusions>
                <exclusion>
                    <groupId>xerces</groupId>
                    <artifactId>xercesImpl</artifactId>
                </exclusion>
                <exclusion>
                    <groupId>xml-apis</groupId>
                    <artifactId>xml-apis</artifactId>
                </exclusion>
            </exclusions>
        </dependency>
        <dependency>
            <groupId>org.apache.commons</groupId>
            <artifactId>commons-lang3</artifactId>
            <version>3.12.0</version>
        </dependency>
        <dependency>
            <groupId>org.apache.commons</groupId>
            <artifactId>commons-text</artifactId>
            <version>1.9</version>
            <exclusions>
                <exclusion>
                    <groupId>org.apache.commons</groupId>
                    <artifactId>commons-lang3</artifactId>
                </exclusion>
            </exclusions>
        </dependency>
        <dependency>
            <groupId>org.apache.httpcomponents.client5</groupId>
            <artifactId>httpclient5</artifactId>
            <version>${httpclient5.version}</version>
        </dependency>
        <dependency>
            <groupId>net.sourceforge.htmlunit</groupId>
            <artifactId>htmlunit-core-js</artifactId>
            <version>${htmlunitcorejs.version}</version>
        </dependency>
        <dependency>
            <groupId>net.sourceforge.htmlunit</groupId>
            <artifactId>neko-htmlunit</artifactId>
            <version>${htmlunitneko.version}</version>
        </dependency>
        <dependency>
            <groupId>net.sourceforge.htmlunit</groupId>
            <artifactId>htmlunit-cssparser</artifactId>
            <version>${htmlunitcssparser.version}</version>
        </dependency>
        <dependency>
            <groupId>commons-io</groupId>
            <artifactId>commons-io</artifactId>
            <version>2.10.0</version>
        </dependency>
        <dependency>
            <groupId>commons-logging</groupId>
            <artifactId>commons-logging</artifactId>
            <version>1.2</version>
        </dependency>
        <dependency>
            <groupId>commons-net</groupId>
            <artifactId>commons-net</artifactId>
            <version>3.8.0</version>
        </dependency>
        <dependency>
            <groupId>org.brotli</groupId>
            <artifactId>dec</artifactId>
            <version>0.1.2</version>
        </dependency>
        <dependency>
            <groupId>com.shapesecurity</groupId>
            <artifactId>salvation2</artifactId>
            <version>3.0.0</version>
            <exclusions>
                <exclusion>
                    <groupId>com.google.code.findbugs</groupId>
                    <artifactId>jsr305</artifactId>
                </exclusion>
            </exclusions>
        </dependency>
        <!-- Jetty -->
        <dependency>
            <groupId>org.eclipse.jetty.websocket</groupId>
            <artifactId>websocket-client</artifactId>
            <version>${jetty.version}</version>
        </dependency>

        <!-- Test dependencies. -->
        <dependency>
            <groupId>junit</groupId>
            <artifactId>junit</artifactId>
            <version>4.13.2</version>
            <scope>test</scope>
        </dependency>
        <dependency>
            <groupId>org.easymock</groupId>
            <artifactId>easymock</artifactId>
            <version>4.3</version>
            <scope>test</scope>
            <exclusions>
                <exclusion>
                    <groupId>junit</groupId>
                    <artifactId>junit</artifactId>
                </exclusion>
            </exclusions>
        </dependency>
        <dependency>
            <groupId>com.tngtech.archunit</groupId>
            <artifactId>archunit-junit4</artifactId>
            <version>${archunit.version}</version>
            <scope>test</scope>
            <exclusions>
                <exclusion>
                    <groupId>junit</groupId>
                    <artifactId>junit</artifactId>
                </exclusion>
                <exclusion>
                    <groupId>org.slf4j</groupId>
                    <artifactId>slf4j-api</artifactId>
                </exclusion>
            </exclusions>
        </dependency>

        <!-- for some test cases we use log4j to check the output -->
        <dependency>
            <groupId>org.apache.logging.log4j</groupId>
            <artifactId>log4j-api</artifactId>
            <version>${log4j.version}</version>
            <scope>test</scope>
        </dependency>
        <dependency>
            <groupId>org.apache.logging.log4j</groupId>
            <artifactId>log4j-core</artifactId>
            <version>${log4j.version}</version>
            <scope>test</scope>
        </dependency>
        <dependency>
            <groupId>org.apache.logging.log4j</groupId>
            <artifactId>log4j-jcl</artifactId>
            <version>${log4j.version}</version>
            <scope>test</scope>
        </dependency>

        <!-- make our test for rendering svg images on canvas run -->
        <dependency>
            <groupId>com.twelvemonkeys.imageio</groupId>
            <artifactId>imageio-batik</artifactId>
            <version>3.8.1</version>
            <scope>test</scope>
            <exclusions>
                <exclusion>
                    <groupId>org.apache.xmlgraphics</groupId>
                    <artifactId>xmlgraphics-commons</artifactId>
                </exclusion>
                <exclusion>
                    <groupId>commons-io</groupId>
                    <artifactId>commons-io</artifactId>
                </exclusion>
            </exclusions>
        </dependency>
        <dependency>
            <groupId>org.apache.xmlgraphics</groupId>
            <artifactId>batik-transcoder</artifactId>
            <version>1.14</version>
            <scope>test</scope>
            <exclusions>
                <exclusion>
                    <groupId>commons-logging</groupId>
                    <artifactId>commons-logging</artifactId>
                </exclusion>
                <exclusion>
                    <groupId>commons-io</groupId>
                    <artifactId>commons-io</artifactId>
                </exclusion>
            </exclusions>
        </dependency>

        <dependency>
            <groupId>commons-fileupload</groupId>
            <artifactId>commons-fileupload</artifactId>
            <version>1.4</version>
            <scope>test</scope>
            <exclusions>
                <exclusion>
                    <groupId>commons-io</groupId>
                    <artifactId>commons-io</artifactId>
                </exclusion>
                <exclusion>
                    <groupId>javax.servlet</groupId>
                    <artifactId>servlet-api</artifactId>
                </exclusion>
            </exclusions>
        </dependency>
        <dependency>
            <groupId>com.github.romankh3</groupId>
            <artifactId>image-comparison</artifactId>
            <version>4.4.0</version>
            <scope>test</scope>
        </dependency>
        <dependency>
            <groupId>org.jfree</groupId>
            <artifactId>jfreechart</artifactId>
            <version>1.5.3</version>
            <scope>test</scope>
        </dependency>
        <!-- Jetty -->
        <dependency>
            <groupId>org.eclipse.jetty</groupId>
            <artifactId>jetty-webapp</artifactId>
            <version>${jetty.version}</version>
            <scope>test</scope>
        </dependency>
        <dependency>
            <groupId>org.eclipse.jetty.websocket</groupId>
            <artifactId>websocket-server</artifactId>
            <version>${jetty.version}</version>
            <scope>test</scope>
        </dependency>
        <dependency>
            <groupId>com.caucho</groupId>
            <artifactId>quercus</artifactId>
            <version>4.0.65</version>
            <scope>test</scope>
        </dependency>
        <!-- WebDriver -->
        <dependency>
            <groupId>org.seleniumhq.selenium</groupId>
            <artifactId>htmlunit-driver</artifactId>
            <version>${htmlunitdriver.version}</version>
            <scope>test</scope>
            <exclusions>
                <exclusion>
                    <groupId>net.sourceforge.htmlunit</groupId>
                    <artifactId>htmlunit</artifactId>
                </exclusion>
                <exclusion>
                    <groupId>org.apache.httpcomponents</groupId>
                    <artifactId>httpclient</artifactId>
                </exclusion>
                <exclusion>
                    <groupId>org.apache.httpcomponents</groupId>
                    <artifactId>httpcore</artifactId>
                </exclusion>
            </exclusions>
        </dependency>
        <dependency>
            <groupId>org.seleniumhq.selenium</groupId>
            <artifactId>selenium-ie-driver</artifactId>
            <version>${selenium.version}</version>
            <scope>test</scope>
            <exclusions>
                <exclusion>
                    <groupId>org.apache.httpcomponents</groupId>
                    <artifactId>httpclient</artifactId>
                </exclusion>
                <exclusion>
                    <groupId>org.apache.httpcomponents</groupId>
                    <artifactId>httpcore</artifactId>
                </exclusion>
                <exclusion>
                    <groupId>com.squareup.okio</groupId>
                    <artifactId>okio</artifactId>
                </exclusion>
                <exclusion>
                    <groupId>commons-logging</groupId>
                    <artifactId>commons-logging</artifactId>
                </exclusion>
                <exclusion>
                    <groupId>com.google.code.findbugs</groupId>
                    <artifactId>jsr305</artifactId>
                </exclusion>
            </exclusions>
        </dependency>
        <dependency>
            <groupId>org.seleniumhq.selenium</groupId>
            <artifactId>selenium-firefox-driver</artifactId>
            <version>${selenium.version}</version>
            <scope>test</scope>
            <exclusions>
                <exclusion>
                    <groupId>org.apache.httpcomponents</groupId>
                    <artifactId>httpclient</artifactId>
                </exclusion>
                <exclusion>
                    <groupId>org.apache.httpcomponents</groupId>
                    <artifactId>httpcore</artifactId>
                </exclusion>
            </exclusions>
        </dependency>
        <dependency>
            <groupId>org.seleniumhq.selenium</groupId>
            <artifactId>selenium-chrome-driver</artifactId>
            <version>${selenium.version}</version>
            <scope>test</scope>
            <exclusions>
                <exclusion>
                    <groupId>org.apache.httpcomponents</groupId>
                    <artifactId>httpclient</artifactId>
                </exclusion>
                <exclusion>
                    <groupId>org.apache.httpcomponents</groupId>
                    <artifactId>httpcore</artifactId>
                </exclusion>
            </exclusions>
        </dependency>
        <dependency>
            <groupId>org.seleniumhq.selenium</groupId>
            <artifactId>selenium-edge-driver</artifactId>
            <version>${selenium.version}</version>
            <scope>test</scope>
            <exclusions>
                <exclusion>
                    <groupId>org.apache.httpcomponents</groupId>
                    <artifactId>httpclient</artifactId>
                </exclusion>
                <exclusion>
                    <groupId>org.apache.httpcomponents</groupId>
                    <artifactId>httpcore</artifactId>
                </exclusion>
            </exclusions>
        </dependency>
    </dependencies>
    <distributionManagement>
        <site>
            <id>htmlunit-website</id>
            <name>HtmlUnit WebSite - Sourceforge</name>
            <url>scp://shell.sourceforge.net/home/project-web/htmlunit/htdocs/</url>
        </site>
        <snapshotRepository>
            <id>sonatype-nexus-snapshots</id>
            <url>https://oss.sonatype.org/content/repositories/snapshots</url>
        </snapshotRepository>
        <repository>
            <id>sonatype-nexus-staging</id>
            <url>https://oss.sonatype.org/service/local/staging/deploy/maven2</url>
        </repository>
    </distributionManagement>
    <repositories>
        <repository>
            <snapshots>
                <enabled>true</enabled>
                <updatePolicy>always</updatePolicy>
            </snapshots>
            <releases>
                <enabled>false</enabled>
            </releases>
            <id>OSS Sonatype snapshots</id>
            <url>https://oss.sonatype.org/content/repositories/snapshots/</url>
        </repository>
    </repositories>
</project><|MERGE_RESOLUTION|>--- conflicted
+++ resolved
@@ -4,11 +4,7 @@
     <modelVersion>4.0.0</modelVersion>
     <groupId>net.sourceforge.htmlunit</groupId>
     <artifactId>htmlunit</artifactId>
-<<<<<<< HEAD
     <version>3.0.0-SNAPSHOT</version>
-=======
-    <version>2.59.0-SNAPSHOT</version>
->>>>>>> e7b635c3
     <name>HtmlUnit</name>
     <organization>
         <name>Gargoyle Software Inc.</name>
